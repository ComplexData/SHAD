//===------------------------------------------------------------*- C++ -*-===//
//
//                                     SHAD
//
//      The Scalable High-performance Algorithms and Data Structure Library
//
//===----------------------------------------------------------------------===//
//
// Copyright 2018 Battelle Memorial Institute
//
// Licensed under the Apache License, Version 2.0 (the "License"); you may not
// use this file except in compliance with the License. You may obtain a copy
// of the License at
//
//     http://www.apache.org/licenses/LICENSE-2.0
//
// Unless required by applicable law or agreed to in writing, software
// distributed under the License is distributed on an "AS IS" BASIS, WITHOUT
// WARRANTIES OR CONDITIONS OF ANY KIND, either express or implied. See the
// License for the specific language governing permissions and limitations
// under the License.
//
//===----------------------------------------------------------------------===//

#ifndef INCLUDE_SHAD_CORE_ALGORITHM_H
#define INCLUDE_SHAD_CORE_ALGORITHM_H

#include <algorithm>
#include <functional>
#include <iterator>
#include <numeric>
#include <tuple>
#include <utility>
#include <vector>

#include "shad/core/execution.h"
<<<<<<< HEAD
#include "shad/distributed_iterator_traits.h"
#include "shad/core/impl/comparison_ops.h"
=======
>>>>>>> ad28d6e8
#include "shad/core/impl/minimum_maximum_ops.h"
#include "shad/core/impl/non_modifyng_sequence_ops.h"
#include "shad/distributed_iterator_traits.h"
#include "shad/runtime/runtime.h"

namespace shad {

//  TODO non_modifyng_sequence_ops/for_each_n
//  TODO non_modifyng_sequence_ops/mismatch
//  TODO non_modifyng_sequence_ops/find_end
//  TODO non_modifyng_sequence_ops/find_first_of
//  TODO non_modifyng_sequence_ops/adjacent_find
//  TODO non_modifyng_sequence_ops/search
//  TODO non_modifyng_sequence_ops/search_n

// ---------------------------------------------//
//                                              //
//          non_modifyng_sequence_ops           //
//                                              //
// ---------------------------------------------//

template <typename ExecutionPolicy, typename ForwardItr,
          typename UnaryPredicate>
bool all_of(ExecutionPolicy&& policy, ForwardItr first, ForwardItr last,
            UnaryPredicate p) {
  return impl::all_of(std::forward<ExecutionPolicy>(policy), first, last, p);
}

template <typename ExecutionPolicy, typename ForwardItr,
          typename UnaryPredicate>
bool any_of(ExecutionPolicy&& policy, ForwardItr first, ForwardItr last,
            UnaryPredicate p) {
  return impl::any_of(std::forward<ExecutionPolicy>(policy), first, last, p);
}

template <typename ExecutionPolicy, typename ForwardItr,
          typename UnaryPredicate>
bool none_of(ExecutionPolicy&& policy, ForwardItr first, ForwardItr last,
             UnaryPredicate p) {
  return !any_of(std::forward<ExecutionPolicy>(policy), first, last, p);
}

template <typename ExecutionPolicy, typename ForwardItr, typename T>
ForwardItr find(ExecutionPolicy&& policy, ForwardItr first, ForwardItr last,
                const T& value) {
  return impl::find(std::forward<ExecutionPolicy>(policy), first, last, value);
}

template <typename ExecutionPolicy, typename ForwardItr,
          typename UnaryPredicate>
ForwardItr find_if(ExecutionPolicy&& policy, ForwardItr first, ForwardItr last,
                   UnaryPredicate p) {
  return impl::find_if(std::forward<ExecutionPolicy>(policy), first, last, p);
}

template <typename ExecutionPolicy, typename ForwardItr,
          typename UnaryPredicate>
ForwardItr find_if_not(ExecutionPolicy&& policy, ForwardItr first,
                       ForwardItr last, UnaryPredicate p) {
  return impl::find_if(std::forward<ExecutionPolicy>(policy), first, last,
                       std::unary_negate<UnaryPredicate>(p));
}

template <typename ExecutionPolicy, typename ForwardItr,
          typename UnaryPredicate>
void for_each(ExecutionPolicy&& policy, ForwardItr first, ForwardItr last,
              UnaryPredicate p) {
  impl::for_each(std::forward<ExecutionPolicy>(policy), first, last, p);
}

template <typename ExecutionPolicy, typename InputItr, typename T>
typename shad::distributed_iterator_traits<InputItr>::difference_type count(
    ExecutionPolicy&& policy, InputItr first, InputItr last, const T& value) {
  return impl::count(std::forward<ExecutionPolicy>(policy), first, last, value);
}

template <typename ExecutionPolicy, typename InputItr, typename UnaryPredicate>
typename shad::distributed_iterator_traits<InputItr>::difference_type count_if(
    ExecutionPolicy&& policy, InputItr first, InputItr last, UnaryPredicate p) {
  return impl::count_if(std::forward<ExecutionPolicy>(policy), first, last, p);
}

// ---------------------------------------------//
//                                              //
//              minimum_maximum_ops             //
//                                              //
// ---------------------------------------------//

//  ---------------  //
//  | max_element |  //
//  ---------------  //

// template <class ForwardIt>
// ForwardIt max_element(ForwardIt first, ForwardIt last) {
//  return impl::max_element(distributed_sequential_tag{},
//                           first, last, std::greater<>());
//}

template <class ExecutionPolicy, class ForwardIt>
ForwardIt max_element(ExecutionPolicy&& policy, ForwardIt first,
                      ForwardIt last) {
  return max_element(std::forward<ExecutionPolicy>(policy), first, last,
                     std::less<typename ForwardIt::value_type>());
}

// template <class ForwardIt, class Compare>
// ForwardIt max_element(ForwardIt first, ForwardIt last, Compare comp ) {
//  return impl::max_element(distributed_sequential_tag{}, first, last, comp);
//}

template <class ExecutionPolicy, class ForwardIt, class Compare>
ForwardIt max_element(ExecutionPolicy&& policy, ForwardIt first, ForwardIt last,
                      Compare comp) {
  return impl::max_element(std::forward<ExecutionPolicy>(policy), first, last,
                           comp);
}

//  ---------------  //
//  | min_element |  //
//  ---------------  //

// template <class ForwardIt>
// ForwardIt min_element(ForwardIt first, ForwardIt last) {
//  return impl::min_element(distributed_sequential_tag{},
//                           first, last, std::less<>());
//}

template <class ExecutionPolicy, class ForwardIt>
ForwardIt min_element(ExecutionPolicy&& policy, ForwardIt first,
                      ForwardIt last) {
  return min_element(std::forward<ExecutionPolicy>(policy), first, last,
                     std::less<typename ForwardIt::value_type>());
}

// template <class ForwardIt, class Compare>
// ForwardIt min_element(ForwardIt first, ForwardIt last, Compare comp ) {
//  return impl::min_element(distributed_sequential_tag{}, first, last, comp);
//}

template <class ExecutionPolicy, class ForwardIt, class Compare>
ForwardIt min_element(ExecutionPolicy&& policy, ForwardIt first, ForwardIt last,
                      Compare comp) {
  return impl::min_element(std::forward<ExecutionPolicy>(policy), first, last,
                           comp);
}

//  ------------------  //
//  | minmax_element |  //
//  ------------------  //

// template <class ForwardIt>
// std::pair<ForwardIt,ForwardIt> minmax_element(ForwardIt first,
//                                              ForwardIt last) {
//  return impl::minmax_element(distributed_sequential_tag{}, first, last);
//}

template <class ExecutionPolicy, class ForwardIt>
std::pair<ForwardIt, ForwardIt> minmax_element(ExecutionPolicy&& policy,
                                               ForwardIt first,
                                               ForwardIt last) {
  return minmax_element(std::forward<ExecutionPolicy>(policy), first, last,
                        std::less<typename ForwardIt::value_type>());
}

// template <class ForwardIt, class Compare>
// std::pair<ForwardIt,ForwardIt> minmax_element(ForwardIt first, ForwardIt
// last,
//                                              Compare comp ) {
//  return impl::minmax_element(distributed_sequential_tag{}, first, last,
//  comp);
//}

template <class ExecutionPolicy, class ForwardIt, class Compare>
<<<<<<< HEAD
std::pair<ForwardIt,ForwardIt> minmax_element(ExecutionPolicy&& policy,
                      ForwardIt first, ForwardIt last, Compare comp ) {
  return impl::minmax_element(std::forward<ExecutionPolicy>(policy),
                              first, last, comp);
}

// ---------------------------------------------//
//                                              //
//                 comparison_ops               //
//                                              //
// ---------------------------------------------//


//  ------------------  //
//  |      equal     |  //
//  ------------------  //

template <class InputIt1, class InputIt2>
bool equal(InputIt1 first1, InputIt1 last1,
           InputIt2 first2) {
  return impl::equal(distributed_sequential_tag{},
                     first1, last1, first2, std::equal_to<>());
}

template <class ExecutionPolicy, class ForwardIt1, class ForwardIt2>
std::enable_if_t<shad::is_execution_policy<ExecutionPolicy>::value, bool>
equal(ExecutionPolicy&& policy, ForwardIt1 first1, ForwardIt1 last1,
      ForwardIt2 first2) {
  return impl::equal(std::forward<ExecutionPolicy>(policy),
                     first1, last1, first2, std::equal_to<>());
}

template <class InputIt1, class InputIt2, class BinaryPredicate>
std::enable_if_t<!std::is_same<InputIt2, BinaryPredicate>::value, bool>
equal(InputIt1 first1, InputIt1 last1, InputIt2 first2, BinaryPredicate p) {
  return impl::equal(distributed_sequential_tag{},
                     first1, last1, first2, p);
}

template <class ExecutionPolicy, class ForwardIt1,
          class ForwardIt2, class BinaryPredicate>
std::enable_if_t<(shad::is_execution_policy<ExecutionPolicy>::value &&
                  !std::is_same<ForwardIt2, BinaryPredicate>::value), bool>
equal(ExecutionPolicy&& policy, ForwardIt1 first1, ForwardIt1 last1,
      ForwardIt2 first2, BinaryPredicate p) {
  return impl::equal(std::forward<ExecutionPolicy>(policy),
                     first1, last1, first2, p);
}

template <class InputIt1, class InputIt2>
bool equal(InputIt1 first1, InputIt1 last1,
           InputIt2 first2, InputIt2 last2) {
  if (std::distance(first1, last1) != std::distance(first2, last2)) {
    return false;
  }
  return impl::equal(distributed_sequential_tag{},
                     first1, last1, first2, std::equal_to<>());
}

template <class ExecutionPolicy, class ForwardIt1, class ForwardIt2>
std::enable_if_t<shad::is_execution_policy<ExecutionPolicy>::value, bool>
equal(ExecutionPolicy&& policy, ForwardIt1 first1, ForwardIt1 last1,
      ForwardIt2 first2, ForwardIt2 last2) {
  if (std::distance(first1, last1) != std::distance(first2, last2)) {
    return false;
  }
  return impl::equal(std::forward<ExecutionPolicy>(policy),
                     first1, last1, first2, std::equal_to<>());
}

template <class InputIt1, class InputIt2, class BinaryPredicate>
std::enable_if_t<!std::is_same<InputIt2, BinaryPredicate>::value, bool>
equal(InputIt1 first1, InputIt1 last1, InputIt2 first2, InputIt2 last2,
      BinaryPredicate p) {
  if (std::distance(first1, last1) != std::distance(first2, last2)) {
    return false;
  }
  return impl::equal(distributed_sequential_tag{},
                     first1, last1, first2, p);
}

template <class ExecutionPolicy, class ForwardIt1,
          class ForwardIt2, class BinaryPredicate>
bool equal(ExecutionPolicy&& policy, ForwardIt1 first1, ForwardIt1 last1,
           ForwardIt2 first2, ForwardIt2 last2, BinaryPredicate p ) {
  if (std::distance(first1, last1) != std::distance(first2, last2)) {
    return false;
  }
  return impl::equal(std::forward<ExecutionPolicy>(policy),
                     first1, last1, first2, p);
}

//  -----------------------------  //
//  |  lexicographical_compare  |  //
//  -----------------------------  //

template <class InputIt1, class InputIt2>
bool lexicographical_compare(InputIt1 first1, InputIt1 last1,
                             InputIt2 first2, InputIt2 last2 ) {
  return impl::lexicographical_compare(distributed_sequential_tag{}, first1,
                                       last1, first2, last2, std::less<>());
}

template <class ExecutionPolicy, class ForwardIt1, class ForwardIt2>
std::enable_if_t<shad::is_execution_policy<ExecutionPolicy>::value,  bool>
lexicographical_compare(ExecutionPolicy&& policy, ForwardIt1 first1,
                        ForwardIt1 last1, ForwardIt2 first2,
                        ForwardIt2 last2 ) {
  return impl::lexicographical_compare(std::forward<ExecutionPolicy>(policy),
                                       first1, last1, first2, last2,
                                       std::less<>());
};

template <class InputIt1, class InputIt2, class Compare>
bool lexicographical_compare(InputIt1 first1, InputIt1 last1,
                             InputIt2 first2, InputIt2 last2,
                             Compare comp ) {
  return impl::lexicographical_compare(distributed_sequential_tag{}, first1,
                                       last1, first2, last2, comp);
}

template <class ExecutionPolicy,
          class ForwardIt1, class ForwardIt2, class Compare>
bool lexicographical_compare(ExecutionPolicy&& policy,
                             ForwardIt1 first1, ForwardIt1 last1,
                             ForwardIt2 first2, ForwardIt2 last2,
                             Compare comp ) {
  return impl::lexicographical_compare(std::forward<ExecutionPolicy>(policy),
                                       first1, last1, first2, last2, comp);
=======
std::pair<ForwardIt, ForwardIt> minmax_element(ExecutionPolicy&& policy,
                                               ForwardIt first, ForwardIt last,
                                               Compare comp) {
  return impl::minmax_element(std::forward<ExecutionPolicy>(policy), first,
                              last, comp);
>>>>>>> ad28d6e8
}
}  // namespace shad

#endif /* INCLUDE_SHAD_CORE_ALGORITHM_H */<|MERGE_RESOLUTION|>--- conflicted
+++ resolved
@@ -34,11 +34,7 @@
 #include <vector>
 
 #include "shad/core/execution.h"
-<<<<<<< HEAD
-#include "shad/distributed_iterator_traits.h"
 #include "shad/core/impl/comparison_ops.h"
-=======
->>>>>>> ad28d6e8
 #include "shad/core/impl/minimum_maximum_ops.h"
 #include "shad/core/impl/non_modifyng_sequence_ops.h"
 #include "shad/distributed_iterator_traits.h"
@@ -131,23 +127,24 @@
 //  | max_element |  //
 //  ---------------  //
 
-// template <class ForwardIt>
-// ForwardIt max_element(ForwardIt first, ForwardIt last) {
-//  return impl::max_element(distributed_sequential_tag{},
-//                           first, last, std::greater<>());
-//}
+template <class ForwardIt>
+ForwardIt max_element(ForwardIt first, ForwardIt last) {
+ return impl::max_element(distributed_sequential_tag{},
+                          first, last, std::greater<>());
+}
 
 template <class ExecutionPolicy, class ForwardIt>
-ForwardIt max_element(ExecutionPolicy&& policy, ForwardIt first,
-                      ForwardIt last) {
+std::enable_if_t<shad::is_execution_policy<ExecutionPolicy>::value, ForwardIt>
+max_element(ExecutionPolicy&& policy, ForwardIt first, ForwardIt last) {
   return max_element(std::forward<ExecutionPolicy>(policy), first, last,
                      std::less<typename ForwardIt::value_type>());
 }
 
-// template <class ForwardIt, class Compare>
-// ForwardIt max_element(ForwardIt first, ForwardIt last, Compare comp ) {
-//  return impl::max_element(distributed_sequential_tag{}, first, last, comp);
-//}
+template <class ForwardIt, class Compare>
+std::enable_if_t<!shad::is_execution_policy<ForwardIt>::value, ForwardIt>
+max_element(ForwardIt first, ForwardIt last, Compare comp ) {
+ return impl::max_element(distributed_sequential_tag{}, first, last, comp);
+}
 
 template <class ExecutionPolicy, class ForwardIt, class Compare>
 ForwardIt max_element(ExecutionPolicy&& policy, ForwardIt first, ForwardIt last,
@@ -160,23 +157,25 @@
 //  | min_element |  //
 //  ---------------  //
 
-// template <class ForwardIt>
-// ForwardIt min_element(ForwardIt first, ForwardIt last) {
-//  return impl::min_element(distributed_sequential_tag{},
-//                           first, last, std::less<>());
-//}
+template <class ForwardIt>
+ForwardIt min_element(ForwardIt first, ForwardIt last) {
+ return impl::min_element(distributed_sequential_tag{},
+                          first, last, std::less<>());
+}
 
 template <class ExecutionPolicy, class ForwardIt>
-ForwardIt min_element(ExecutionPolicy&& policy, ForwardIt first,
-                      ForwardIt last) {
+std::enable_if_t<shad::is_execution_policy<ExecutionPolicy>::value, ForwardIt>
+min_element(ExecutionPolicy&& policy, ForwardIt first,
+            ForwardIt last) {
   return min_element(std::forward<ExecutionPolicy>(policy), first, last,
                      std::less<typename ForwardIt::value_type>());
 }
 
-// template <class ForwardIt, class Compare>
-// ForwardIt min_element(ForwardIt first, ForwardIt last, Compare comp ) {
-//  return impl::min_element(distributed_sequential_tag{}, first, last, comp);
-//}
+template <class ForwardIt, class Compare>
+std::enable_if_t<!shad::is_execution_policy<ForwardIt>::value, ForwardIt>
+min_element(ForwardIt first, ForwardIt last, Compare comp) {
+ return impl::min_element(distributed_sequential_tag{}, first, last, comp);
+}
 
 template <class ExecutionPolicy, class ForwardIt, class Compare>
 ForwardIt min_element(ExecutionPolicy&& policy, ForwardIt first, ForwardIt last,
@@ -189,34 +188,33 @@
 //  | minmax_element |  //
 //  ------------------  //
 
-// template <class ForwardIt>
-// std::pair<ForwardIt,ForwardIt> minmax_element(ForwardIt first,
-//                                              ForwardIt last) {
-//  return impl::minmax_element(distributed_sequential_tag{}, first, last);
-//}
+template <class ForwardIt>
+std::pair<ForwardIt,ForwardIt> minmax_element(ForwardIt first,
+                                              ForwardIt last) {
+ return impl::minmax_element(distributed_sequential_tag{}, first, last);
+}
 
 template <class ExecutionPolicy, class ForwardIt>
-std::pair<ForwardIt, ForwardIt> minmax_element(ExecutionPolicy&& policy,
-                                               ForwardIt first,
-                                               ForwardIt last) {
+std::enable_if_t<shad::is_execution_policy<ExecutionPolicy>::value,
+                                           std::pair<ForwardIt,ForwardIt>>
+minmax_element(ExecutionPolicy&& policy, ForwardIt first, ForwardIt last) {
   return minmax_element(std::forward<ExecutionPolicy>(policy), first, last,
                         std::less<typename ForwardIt::value_type>());
 }
 
-// template <class ForwardIt, class Compare>
-// std::pair<ForwardIt,ForwardIt> minmax_element(ForwardIt first, ForwardIt
-// last,
-//                                              Compare comp ) {
-//  return impl::minmax_element(distributed_sequential_tag{}, first, last,
-//  comp);
-//}
+template <class ForwardIt, class Compare>
+std::enable_if_t<!shad::is_execution_policy<ForwardIt>::value,
+                                           std::pair<ForwardIt,ForwardIt>>
+minmax_element(ForwardIt first, ForwardIt last, Compare comp ) {
+ return impl::minmax_element(distributed_sequential_tag{}, first, last, comp);
+}
 
 template <class ExecutionPolicy, class ForwardIt, class Compare>
-<<<<<<< HEAD
-std::pair<ForwardIt,ForwardIt> minmax_element(ExecutionPolicy&& policy,
-                      ForwardIt first, ForwardIt last, Compare comp ) {
-  return impl::minmax_element(std::forward<ExecutionPolicy>(policy),
-                              first, last, comp);
+std::pair<ForwardIt, ForwardIt> minmax_element(ExecutionPolicy&& policy,
+                                               ForwardIt first, ForwardIt last,
+                                               Compare comp) {
+  return impl::minmax_element(std::forward<ExecutionPolicy>(policy), first,
+                              last, comp);
 }
 
 // ---------------------------------------------//
@@ -342,13 +340,6 @@
                              Compare comp ) {
   return impl::lexicographical_compare(std::forward<ExecutionPolicy>(policy),
                                        first1, last1, first2, last2, comp);
-=======
-std::pair<ForwardIt, ForwardIt> minmax_element(ExecutionPolicy&& policy,
-                                               ForwardIt first, ForwardIt last,
-                                               Compare comp) {
-  return impl::minmax_element(std::forward<ExecutionPolicy>(policy), first,
-                              last, comp);
->>>>>>> ad28d6e8
 }
 }  // namespace shad
 
