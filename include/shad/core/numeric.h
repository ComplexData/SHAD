//===------------------------------------------------------------*- C++ -*-===//
//
//                                     SHAD
//
//      The Scalable High-performance Algorithms and Data Structure Library
//
//===----------------------------------------------------------------------===//
//
// Copyright 2018 Battelle Memorial Institute
//
// Licensed under the Apache License, Version 2.0 (the "License"); you may not
// use this file except in compliance with the License. You may obtain a copy
// of the License at
//
//     http://www.apache.org/licenses/LICENSE-2.0
//
// Unless required by applicable law or agreed to in writing, software
// distributed under the License is distributed on an "AS IS" BASIS, WITHOUT
// WARRANTIES OR CONDITIONS OF ANY KIND, either express or implied. See the
// License for the specific language governing permissions and limitations
// under the License.
//
//===----------------------------------------------------------------------===//

#ifndef INCLUDE_SHAD_CORE_NUMERIC_H
#define INCLUDE_SHAD_CORE_NUMERIC_H

#include <functional>
#include <iterator>
#include <tuple>
#include <utility>
#include <vector>

#include "shad/core/execution.h"
#include "shad/core/impl/numeric_ops.h"
#include "shad/distributed_iterator_traits.h"
#include "shad/runtime/runtime.h"

namespace shad {

template <class ForwardIterator, class T>
void iota(ForwardIterator first, ForwardIterator last, T value) {
  return impl::iota(first, last, value);
}

////////////////////////////////////////////////////////////////////////////////
//
// accumulate
//
////////////////////////////////////////////////////////////////////////////////
template <class InputIt, class T, class BinaryOperation>
T accumulate(InputIt first, InputIt last, T init, BinaryOperation op) {
  return impl::accumulate(first, last, init, op);
}

template <class InputIt, class T>
T accumulate(InputIt first, InputIt last, T init) {
  return impl::accumulate(first, last, init, std::plus<T>());
}

////////////////////////////////////////////////////////////////////////////////
//
// inner product
//
////////////////////////////////////////////////////////////////////////////////
template <class InputIt1, class InputIt2, class T>
T inner_product(InputIt1 first1, InputIt1 last1, InputIt2 first2, T init) {
  return impl::inner_product(first1, last1, first2, init);
}

template <class InputIt1, class InputIt2, class T, class BinaryOperation1,
          class BinaryOperation2>
T inner_product(InputIt1 first1, InputIt1 last1, InputIt2 first2, T init,
                BinaryOperation1 op1, BinaryOperation2 op2) {
  return impl::inner_product(first1, last1, first2, init, op1, op2);
}

////////////////////////////////////////////////////////////////////////////////
//
// adjacent_difference
//
////////////////////////////////////////////////////////////////////////////////
template <class InputIt, class OutputIt>
OutputIt adjacent_difference(InputIt first, InputIt last, OutputIt d_first) {
  using value_t = typename distributed_iterator_traits<InputIt>::value_type;
  return impl::adjacent_difference(distributed_sequential_tag{}, first, last,
                                   d_first, std::minus<value_t>());
}

template <typename ExecutionPolicy, class InputIt, class OutputIt>
std::enable_if_t<shad::is_execution_policy<ExecutionPolicy>::value, OutputIt>
adjacent_difference(ExecutionPolicy&& policy, InputIt first, InputIt last,
                    OutputIt d_first) {
  using value_t = typename distributed_iterator_traits<InputIt>::value_type;
  return impl::adjacent_difference(std::forward<ExecutionPolicy>(policy), first,
                                   last, d_first, std::minus<value_t>());
}

template <class InputIt, class OutputIt, class BinaryOperation>
std::enable_if_t<!shad::is_execution_policy<InputIt>::value, OutputIt>
adjacent_difference(InputIt first, InputIt last, OutputIt d_first,
                    BinaryOperation op) {
  return impl::adjacent_difference(distributed_sequential_tag{}, first, last,
                                   d_first, op);
}

template <typename ExecutionPolicy, class InputIt, class OutputIt,
          class BinaryOperation>
OutputIt adjacent_difference(ExecutionPolicy&& policy, InputIt first,
                             InputIt last, OutputIt d_first,
                             BinaryOperation op) {
  return impl::adjacent_difference(std::forward<ExecutionPolicy>(policy), first,
                                   last, d_first, op);
}

////////////////////////////////////////////////////////////////////////////////
//
// partial sum
//
////////////////////////////////////////////////////////////////////////////////
template <class InputIt, class OutputIt>
OutputIt partial_sum(InputIt first, InputIt last, OutputIt d_first) {
  using value_t = typename distributed_iterator_traits<InputIt>::value_type;
  return impl::partial_sum(first, last, d_first, std::plus<value_t>());
}

template <class InputIt, class OutputIt, class BinaryOperation>
OutputIt partial_sum(InputIt first, InputIt last, OutputIt d_first,
                     BinaryOperation op) {
  return impl::partial_sum(first, last, d_first, op);
}

////////////////////////////////////////////////////////////////////////////////
//
// reduce
//
////////////////////////////////////////////////////////////////////////////////
template <class ExecutionPolicy, class ForwardIt, class T, class BinaryOp>
T reduce(ExecutionPolicy&& policy, ForwardIt first, ForwardIt last, T init,
         BinaryOp binary_op) {
  return impl::reduce(std::forward<ExecutionPolicy>(policy), first, last, init,
                      binary_op);
}

template <class InputIt>
typename std::iterator_traits<InputIt>::value_type reduce(InputIt first,
                                                          InputIt last) {
  using val_t = typename std::iterator_traits<InputIt>::value_type;
  return reduce(distributed_sequential_tag{}, first, last, val_t{},
                std::plus<val_t>());
}

template <class ExecutionPolicy, class ForwardIt>
std::enable_if_t<shad::is_execution_policy<ExecutionPolicy>::value,
                 typename std::iterator_traits<ForwardIt>::value_type>
reduce(ExecutionPolicy&& policy, ForwardIt first, ForwardIt last) {
  using val_t = typename std::iterator_traits<ForwardIt>::value_type;
  return reduce(std::forward<ExecutionPolicy>(policy), first, last, val_t{},
                std::plus<val_t>());
}

template <class InputIt, class T>
std::enable_if_t<!shad::is_execution_policy<InputIt>::value, T> reduce(
    InputIt first, InputIt last, T init) {
  return reduce(distributed_sequential_tag{}, first, last, init,
                std::plus<T>());
}

template <class ExecutionPolicy, class ForwardIt, class T>
std::enable_if_t<shad::is_execution_policy<ExecutionPolicy>::value, T> reduce(
    ExecutionPolicy&& policy, ForwardIt first, ForwardIt last, T init) {
  return reduce(std::forward<ExecutionPolicy>(policy), first, last, init,
                std::plus<T>());
}

template <class InputIt, class T, class BinaryOp>
std::enable_if_t<!shad::is_execution_policy<InputIt>::value, T> reduce(
    InputIt first, InputIt last, T init, BinaryOp binary_op) {
  return reduce(distributed_sequential_tag{}, first, last, init, binary_op);
}

////////////////////////////////////////////////////////////////////////////////
//
// exclusive_scan
//
////////////////////////////////////////////////////////////////////////////////
template <class InputIt, class OutputIt, class T>
OutputIt exclusive_scan(InputIt first, InputIt last, OutputIt d_first, T init) {
  return impl::exclusive_scan(shad::distributed_sequential_tag{}, first, last,
                              d_first, std::plus<T>(), init);
}

template <class ExecutionPolicy, class ForwardIt1, class ForwardIt2, class T>
std::enable_if_t<shad::is_execution_policy<ExecutionPolicy>::value, ForwardIt2>
exclusive_scan(ExecutionPolicy&& policy, ForwardIt1 first, ForwardIt1 last,
               ForwardIt2 d_first, T init) {
  return impl::exclusive_scan(std::forward<ExecutionPolicy>(policy), first,
                              last, d_first, std::plus<T>(), init);
}

template <class InputIt, class OutputIt, class T, class BinaryOperation>
std::enable_if_t<!shad::is_execution_policy<InputIt>::value, OutputIt>
<<<<<<< HEAD
exclusive_scan(InputIt first, InputIt last, OutputIt d_first, T init,
               BinaryOperation binary_op) {
  return impl::exclusive_scan(shad::distributed_sequential_tag{}, first, last,
                              d_first, binary_op, init);
=======
exclusive_scan(InputIt first, InputIt last,
               OutputIt d_first, T init, BinaryOperation binary_op) {
  return impl::exclusive_scan(shad::distributed_sequential_tag{},
                              first, last, d_first, init, binary_op);
>>>>>>> c00d9833
}

template <class ExecutionPolicy, class ForwardIt1, class ForwardIt2, class T,
          class BinaryOperation>
ForwardIt2 exclusive_scan(ExecutionPolicy&& policy, ForwardIt1 first,
<<<<<<< HEAD
                          ForwardIt1 last, ForwardIt2 d_first, T init,
                          BinaryOperation binary_op) {
  return impl::exclusive_scan(std::forward<ExecutionPolicy>(policy), first,
                              last, d_first, binary_op, init);
=======
                          ForwardIt1 last, ForwardIt2 d_first,
                          T init, BinaryOperation binary_op) {
  return impl::exclusive_scan(std::forward<ExecutionPolicy>(policy),
                              first, last, d_first, init, binary_op);
>>>>>>> c00d9833
}

////////////////////////////////////////////////////////////////////////////////
//
// inclusive_scan
//
////////////////////////////////////////////////////////////////////////////////
template <class InputIt, class OutputIt>
OutputIt inclusive_scan(InputIt first, InputIt last, OutputIt d_first) {
  return impl::inclusive_scan(shad::distributed_sequential_tag{}, first, last,
                              d_first, std::plus<>());
}

template <class ExecutionPolicy, class ForwardIt1, class ForwardIt2>
std::enable_if_t<shad::is_execution_policy<ExecutionPolicy>::value, ForwardIt2>
inclusive_scan(ExecutionPolicy&& policy, ForwardIt1 first, ForwardIt1 last,
               ForwardIt2 d_first) {
  return impl::inclusive_scan(std::forward<ExecutionPolicy>(policy), first,
                              last, d_first, std::plus<>());
}

template <class InputIt, class OutputIt, class BinaryOperation>
std::enable_if_t<!shad::is_execution_policy<InputIt>::value, OutputIt>
inclusive_scan(InputIt first, InputIt last, OutputIt d_first,
               BinaryOperation binary_op) {
  return impl::inclusive_scan(shad::distributed_sequential_tag{}, first, last,
                              d_first, binary_op);
}

template <class ExecutionPolicy, class ForwardIt1, class ForwardIt2,
          class BinaryOperation>
std::enable_if_t<shad::is_execution_policy<ExecutionPolicy>::value, ForwardIt2>
inclusive_scan(ExecutionPolicy&& policy, ForwardIt1 first, ForwardIt1 last,
               ForwardIt2 d_first, BinaryOperation binary_op) {
  return impl::inclusive_scan(std::forward<ExecutionPolicy>(policy), first,
                              last, d_first, binary_op);
}

template <class InputIt, class OutputIt, class BinaryOperation, class T>
std::enable_if_t<!shad::is_execution_policy<InputIt>::value, OutputIt>
inclusive_scan(InputIt first, InputIt last, OutputIt d_first,
               BinaryOperation binary_op, T init) {
  return impl::inclusive_scan(shad::distributed_sequential_tag{}, first, last,
                              d_first, binary_op, init);
}

template <class ExecutionPolicy, class ForwardIt1, class ForwardIt2,
          class BinaryOperation, class T>
ForwardIt2 inclusive_scan(ExecutionPolicy&& policy, ForwardIt1 first,
                          ForwardIt1 last, ForwardIt2 d_first,
                          BinaryOperation binary_op, T init) {
  return impl::inclusive_scan(std::forward<ExecutionPolicy>(policy), first,
                              last, d_first, binary_op, init);
}

////////////////////////////////////////////////////////////////////////////////
//
// transform_reduce
//
////////////////////////////////////////////////////////////////////////////////
// single range
template <class ExecutionPolicy, class ForwardIt, class T, class BinaryOp,
          class UnaryOp>
std::enable_if_t<shad::is_execution_policy<ExecutionPolicy>::value, T>
transform_reduce(ExecutionPolicy&& policy, ForwardIt first, ForwardIt last,
                 T init, BinaryOp binary_op, UnaryOp unary_op) {
  return impl::transform_reduce(std::forward<ExecutionPolicy>(policy), first,
                                last, init, binary_op, unary_op);
}

// two ranges
template <class ExecutionPolicy, class ForwardIt1, class ForwardIt2, class T,
          class BinaryOp1, class BinaryOp2>
T transform_reduce(ExecutionPolicy&& policy, ForwardIt1 first1,
                   ForwardIt1 last1, ForwardIt2 first2, T init,
                   BinaryOp1 binary_op1, BinaryOp2 binary_op2) {
  return impl::transform_reduce(std::forward<ExecutionPolicy>(policy), first1,
                                last1, first2, init, binary_op1, binary_op2);
}

template <class InputIt1, class InputIt2, class T>
T transform_reduce(InputIt1 first1, InputIt1 last1, InputIt2 first2, T init) {
  return transform_reduce(distributed_sequential_tag{}, first1, last1, first2,
                          init, std::plus<>(), std::multiplies<>());
}

template <class InputIt1, class InputIt2, class T, class BinaryOp1,
          class BinaryOp2>
std::enable_if_t<!shad::is_execution_policy<InputIt1>::value, T>
transform_reduce(InputIt1 first1, InputIt1 last1, InputIt2 first2, T init,
                 BinaryOp1 binary_op1, BinaryOp2 binary_op2) {
  return transform_reduce(distributed_sequential_tag{}, first1, last1, first2,
                          init, binary_op1, binary_op2);
}

template <class InputIt, class T, class BinaryOp, class UnaryOp>
std::enable_if_t<!shad::is_execution_policy<InputIt>::value, T>
transform_reduce(InputIt first, InputIt last, T init, BinaryOp binop,
                 UnaryOp unary_op) {
  return transform_reduce(distributed_sequential_tag{}, first, last, init,
                          binop, unary_op);
}

template <class ExecutionPolicy, class ForwardIt1, class ForwardIt2, class T>
std::enable_if_t<shad::is_execution_policy<ExecutionPolicy>::value, T>
transform_reduce(ExecutionPolicy&& policy, ForwardIt1 first1, ForwardIt1 last1,
                 ForwardIt2 first2, T init) {
  return transform_reduce(std::forward<ExecutionPolicy>(policy), first1, last1,
                          first2, init, std::plus<>(), std::multiplies<>());
}

////////////////////////////////////////////////////////////////////////////////
//
// transform_exclusive_scan
//
////////////////////////////////////////////////////////////////////////////////
template <class InputIt, class OutputIt, class T, class BinaryOperation,
          class UnaryOperation>
OutputIt transform_exclusive_scan(InputIt first, InputIt last, OutputIt d_first,
                                  T init, BinaryOperation binary_op,
                                  UnaryOperation unary_op) {
  return impl::transform_exclusive_scan(distributed_sequential_tag{}, first,
                                        last, d_first, init, binary_op,
                                        unary_op);
}

template <class ExecutionPolicy, class ForwardIt1, class ForwardIt2, class T,
          class BinaryOperation, class UnaryOperation>
ForwardIt2 transform_exclusive_scan(ExecutionPolicy&& policy, ForwardIt1 first,
                                    ForwardIt1 last, ForwardIt2 d_first, T init,
                                    BinaryOperation binary_op,
                                    UnaryOperation unary_op) {
  return impl::transform_exclusive_scan(std::forward<ExecutionPolicy>(policy),
                                        first, last, d_first, init, binary_op,
                                        unary_op);
}

////////////////////////////////////////////////////////////////////////////////
//
// transform_inclusive_scan
//
////////////////////////////////////////////////////////////////////////////////
template <class InputIt, class OutputIt, class BinaryOperation,
          class UnaryOperation>
OutputIt transform_inclusive_scan(InputIt first, InputIt last, OutputIt d_first,
                                  BinaryOperation binary_op,
                                  UnaryOperation unary_op) {
  return impl::transform_inclusive_scan(distributed_sequential_tag{}, first,
                                        last, d_first, binary_op, unary_op);
}

template <class ExecutionPolicy, class ForwardIt1, class ForwardIt2,
          class BinaryOperation, class UnaryOperation>
std::enable_if_t<shad::is_execution_policy<ExecutionPolicy>::value, ForwardIt2>
transform_inclusive_scan(ExecutionPolicy&& policy, ForwardIt1 first,
                         ForwardIt1 last, ForwardIt2 d_first,
                         BinaryOperation binary_op, UnaryOperation unary_op) {
  return impl::transform_inclusive_scan(std::forward<ExecutionPolicy>(policy),
                                        first, last, d_first, binary_op,
                                        unary_op);
}

template <class InputIt, class OutputIt, class BinaryOperation,
          class UnaryOperation, class T>
std::enable_if_t<!shad::is_execution_policy<InputIt>::value, OutputIt>
transform_inclusive_scan(InputIt first, InputIt last, OutputIt d_first,
                         BinaryOperation binary_op, UnaryOperation unary_op,
                         T init) {
  return impl::transform_inclusive_scan(distributed_sequential_tag{}, first,
                                        last, d_first, binary_op, unary_op,
                                        init);
}

template <class ExecutionPolicy, class ForwardIt1, class ForwardIt2,
          class BinaryOperation, class UnaryOperation, class T>
ForwardIt2 transform_inclusive_scan(ExecutionPolicy&& policy, ForwardIt1 first,
                                    ForwardIt1 last, ForwardIt2 d_first,
                                    BinaryOperation binary_op,
                                    UnaryOperation unary_op, T init) {
  return impl::transform_inclusive_scan(std::forward<ExecutionPolicy>(policy),
                                        first, last, d_first, binary_op,
                                        unary_op, init);
}

}  // namespace shad

#endif /* INCLUDE_SHAD_CORE_NUMERIC_H */<|MERGE_RESOLUTION|>--- conflicted
+++ resolved
@@ -200,33 +200,19 @@
 
 template <class InputIt, class OutputIt, class T, class BinaryOperation>
 std::enable_if_t<!shad::is_execution_policy<InputIt>::value, OutputIt>
-<<<<<<< HEAD
 exclusive_scan(InputIt first, InputIt last, OutputIt d_first, T init,
                BinaryOperation binary_op) {
   return impl::exclusive_scan(shad::distributed_sequential_tag{}, first, last,
                               d_first, binary_op, init);
-=======
-exclusive_scan(InputIt first, InputIt last,
-               OutputIt d_first, T init, BinaryOperation binary_op) {
-  return impl::exclusive_scan(shad::distributed_sequential_tag{},
-                              first, last, d_first, init, binary_op);
->>>>>>> c00d9833
 }
 
 template <class ExecutionPolicy, class ForwardIt1, class ForwardIt2, class T,
           class BinaryOperation>
 ForwardIt2 exclusive_scan(ExecutionPolicy&& policy, ForwardIt1 first,
-<<<<<<< HEAD
                           ForwardIt1 last, ForwardIt2 d_first, T init,
                           BinaryOperation binary_op) {
   return impl::exclusive_scan(std::forward<ExecutionPolicy>(policy), first,
                               last, d_first, binary_op, init);
-=======
-                          ForwardIt1 last, ForwardIt2 d_first,
-                          T init, BinaryOperation binary_op) {
-  return impl::exclusive_scan(std::forward<ExecutionPolicy>(policy),
-                              first, last, d_first, init, binary_op);
->>>>>>> c00d9833
 }
 
 ////////////////////////////////////////////////////////////////////////////////
