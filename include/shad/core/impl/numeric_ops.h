//===------------------------------------------------------------*- C++ -*-===//
//
//                                     SHAD
//
//      The Scalable High-performance Algorithms and Data Structure Library
//
//===----------------------------------------------------------------------===//
//
// Copyright 2018 Battelle Memorial Institute
//
// Licensed under the Apache License, Version 2.0 (the "License"); you may not
// use this file except in compliance with the License. You may obtain a copy
// of the License at
//
//     http://www.apache.org/licenses/LICENSE-2.0
//
// Unless required by applicable law or agreed to in writing, software
// distributed under the License is distributed on an "AS IS" BASIS, WITHOUT
// WARRANTIES OR CONDITIONS OF ANY KIND, either express or implied. See the
// License for the specific language governing permissions and limitations
// under the License.
//
//===----------------------------------------------------------------------===//

#ifndef INCLUDE_SHAD_CORE_IMPL_NUMERIC_OPS_H
#define INCLUDE_SHAD_CORE_IMPL_NUMERIC_OPS_H

#include <algorithm>
#include <functional>
#include <iterator>
#include <numeric>

#include "shad/core/execution.h"
#include "shad/distributed_iterator_traits.h"
#include "shad/runtime/runtime.h"

#include "impl_patterns.h"

namespace shad {
namespace impl {

template <typename ForwardIterator, typename T>
void iota(ForwardIterator first, ForwardIterator last, const T& value) {
  using itr_traits = distributed_iterator_traits<ForwardIterator>;
<<<<<<< HEAD

  distributed_folding_map(
      // range
      first, last,
      // kernel
      [](ForwardIterator first, ForwardIterator last, T res) {
        // local processing
        auto lrange = itr_traits::local_range(first, last);
        for (auto it = lrange.begin(); it != lrange.end(); ++it) {
          *it = res++;
        }
        // update the partial solution
        return res;
      },
      // initial solution
      value);
}

namespace accumulate_impl {
template <class InputIt, class T, class BinaryOperation>
T accumulate(InputIt first, InputIt last, T init, BinaryOperation op) {
  for (; first != last; ++first) {
    init = op(std::move(init), *first);  // std::move since C++20
=======
  auto localities = itr_traits::localities(first, last);
  T next_value = value;
  for (auto locality = localities.begin(), end = localities.end();
       locality != end; ++locality) {
    rt::executeAtWithRet(
        locality,
        [](const std::tuple<ForwardIterator, ForwardIterator, T>& args,
           T* result) {
          auto begin = std::get<0>(args);
          auto end = std::get<1>(args);
          auto value = std::get<2>(args);

          auto local_range = itr_traits::local_range(begin, end);
          auto lbeg = local_range.begin();
          while (lbeg != local_range.end()) {
            *lbeg++ = value;
            ++value;
          }
          *result = value;
        },
        std::make_tuple(first, last, next_value), &next_value);
  }
}

namespace accumulate_impl {
template <class InputIt, class T, class BinaryOperation>
T accumulate(InputIt first, InputIt last, T init, BinaryOperation op) {
  for (; first != last; ++first) {
    init = op(std::move(init), *first);  // std::move since C++20
  }
  return init;
}
}  // namespace accumulate_impl

template <class InputIt, class T, class BinaryOperation>
T accumulate(InputIt first, InputIt last, T init, BinaryOperation op) {
  using itr_traits = distributed_iterator_traits<InputIt>;
  auto localities = itr_traits::localities(first, last);
  for (auto locality = localities.begin(), end = localities.end();
       locality != end; ++locality) {
    rt::executeAtWithRet(
        locality,
        [](const std::tuple<InputIt, InputIt, T, BinaryOperation>& args,
           T* result) {
          auto begin = std::get<0>(args);
          auto end = std::get<1>(args);
          auto init = std::get<2>(args);
          auto op = std::get<3>(args);
          auto local_range = itr_traits::local_range(begin, end);
          *result = accumulate_impl::accumulate(local_range.begin(),
                                                local_range.end(), init, op);
        },
        std::make_tuple(first, last, init, op), &init);
>>>>>>> c00d9833
  }
  return init;
}
}  // namespace accumulate_impl

<<<<<<< HEAD
template <class InputIt, class T, class BinaryOperation>
T accumulate(InputIt first, InputIt last, T init, BinaryOperation op) {
  using itr_traits = distributed_iterator_traits<InputIt>;

  return distributed_folding_map(
      // range
      first, last,
      // kernel
      [](InputIt first, InputIt last, T res, BinaryOperation op) {
        // local processing
        auto lrange = itr_traits::local_range(first, last);
        res = std::accumulate(lrange.begin(), lrange.end(), res, op);
        // update the partial solution
        return res;
      },
      // initial solution
      init,
      // map arguments
      op);
}

=======
>>>>>>> c00d9833
template <class InputIt1, class InputIt2, class T>
T inner_product(InputIt1 first1, InputIt1 last1, InputIt2 first2, T init) {
  using itr_traits = distributed_iterator_traits<InputIt1>;
  auto localities = itr_traits::localities(first1, last1);
  auto args = std::make_pair(first2, init);
  for (auto locality = localities.begin(), end = localities.end();
       locality != end; ++locality) {
    rt::executeAtWithRet(
        locality,
        [](const std::tuple<InputIt1, InputIt1, std::pair<InputIt2, T>>& args,
           std::pair<InputIt2, T>* result) {
          auto first2 = std::get<2>(args).first;
          auto init = std::get<2>(args).second;
          auto local_range =
              itr_traits::local_range(std::get<0>(args), std::get<1>(args));
          auto begin = local_range.begin();
          auto end = local_range.end();
          while (begin != end) {
            init = std::move(init) + *begin * *first2;
            ++begin;
            ++first2;
          }
          *result = std::make_pair(first2, init);
        },
        std::make_tuple(first1, last1, args), &args);
  }
  return args.second;
}

template <class InputIt1, class InputIt2, class T, class BinaryOperation1,
          class BinaryOperation2>
T inner_product(InputIt1 first1, InputIt1 last1, InputIt2 first2, T init,
                BinaryOperation1 op1, BinaryOperation2 op2) {
  using itr_traits = distributed_iterator_traits<InputIt1>;
  auto localities = itr_traits::localities(first1, last1);
  auto args = std::make_pair(first2, init);
  for (auto locality = localities.begin(), end = localities.end();
       locality != end; ++locality) {
    rt::executeAtWithRet(
        locality,
        [](const std::tuple<InputIt1, InputIt1, std::pair<InputIt2, T>,
                            BinaryOperation1, BinaryOperation2>& args,
           std::pair<InputIt2, T>* result) {
          auto first2 = std::get<2>(args).first;
          auto init = std::get<2>(args).second;
          auto op1 = std::get<3>(args);
          auto op2 = std::get<4>(args);
          auto local_range =
              itr_traits::local_range(std::get<0>(args), std::get<1>(args));
          auto begin = local_range.begin();
          auto end = local_range.end();
          while (begin != end) {
            init = op1(std::move(init), op2(*begin, *first2));
            ++begin;
            ++first2;
          }
          *result = std::make_pair(first2, init);
        },
        std::make_tuple(first1, last1, args, op1, op2), &args);
  }
  return args.second;
}

template <class InputIt, class OutputIt, class BinaryOperation>
OutputIt adjacent_difference(distributed_sequential_tag&&, InputIt first,
                             InputIt last, OutputIt d_first,
                             BinaryOperation op) {
  using itr_traits = distributed_iterator_traits<InputIt>;
  auto localities = itr_traits::localities(first, last);
  using value_t = typename itr_traits::value_type;
  auto startingLoc = localities.begin();
  value_t acc;
  auto res = std::make_pair(d_first, acc);
  for (auto locality = startingLoc, end = localities.end(); locality != end;
       ++locality) {
    rt::executeAtWithRet(
        locality,
        [](const std::tuple<InputIt, InputIt, OutputIt, rt::Locality, value_t,
                            BinaryOperation>& args,
           std::pair<OutputIt, value_t>* result) {
          auto d_first = std::get<2>(args);
          auto local_range =
              itr_traits::local_range(std::get<0>(args), std::get<1>(args));
          auto begin = local_range.begin();
          auto end = local_range.end();
          if (begin == end) {
            *result = std::make_pair(d_first, std::get<4>(args));
            return;
          }
          BinaryOperation op = std::get<5>(args);
          value_t acc = *begin;
          if (rt::thisLocality() == std::get<3>(args)) {
            *d_first = acc;
          } else {
            *d_first = op(acc, std::get<4>(args));
          }
          while (++begin != end) {
            value_t val = *begin;
            *++d_first = val - std::move(acc);
            acc = std::move(val);
          }
          *result = std::make_pair(++d_first, acc);
        },
        std::make_tuple(first, last, res.first, startingLoc, res.second, op),
        &res);
  }
  return d_first;
}

template <class InputIt, class OutputIt, class BinaryOperation>
OutputIt adjacent_difference(distributed_parallel_tag&& policy, InputIt first,
                             InputIt last, OutputIt d_first,
                             BinaryOperation op) {
  if (first == last) return d_first;
  using itr_traits = distributed_iterator_traits<InputIt>;
  auto localities = itr_traits::localities(first, last);
  using value_t = typename itr_traits::value_type;
  auto startingLoc = localities.begin();
  value_t acc;
  uint32_t numLoc = localities.size();
  std::vector<OutputIt> res(numLoc);
  rt::Handle h;
  size_t i = 0;
  for (auto locality = startingLoc, end = localities.end(); locality != end;
       ++locality, ++i) {
    rt::asyncExecuteAtWithRet(
        h, locality,
        [](rt::Handle&,
           const std::tuple<InputIt, InputIt, OutputIt, rt::Locality,
                            BinaryOperation>& args,
           OutputIt* result) {
          auto gbegin = std::get<0>(args);
          auto gend = std::get<1>(args);
          auto local_range = itr_traits::local_range(gbegin, gend);
          auto d_first = std::get<2>(args);
          auto begin = local_range.begin();
          auto end = local_range.end();
          if (begin == end) {
            *result = d_first;
            return;
          }
          value_t acc = *begin;
          BinaryOperation op = std::get<4>(args);
          if (rt::thisLocality() == std::get<3>(args)) {
            *d_first = acc;
          } else {
            auto it = itr_traits::iterator_from_local(gbegin, gend, begin);
            --it;
            std::advance(d_first, (std::distance(gbegin, it)));
            value_t val = *d_first;
            *d_first = op(*begin, *it);
          }
          while (++begin != end) {
            value_t val = *begin;
            *++d_first = op(val, std::move(acc));
            acc = std::move(val);
          }
          *result = ++d_first;
        },
        std::make_tuple(first, last, d_first, startingLoc, op), &res[i]);
  }
  rt::waitForCompletion(h);
  return res[numLoc - 1];
}

template <class InputIt, class OutputIt, class BinaryOperation>
OutputIt partial_sum(InputIt first, InputIt last, OutputIt d_first,
                     BinaryOperation op) {
  using itr_traits = distributed_iterator_traits<InputIt>;
  auto localities = itr_traits::localities(first, last);
  using value_t = typename itr_traits::value_type;
  auto startingLoc = localities.begin();
  value_t acc;
  auto res = std::make_pair(d_first, acc);
  for (auto locality = startingLoc, end = localities.end(); locality != end;
       ++locality) {
    rt::executeAtWithRet(
        locality,
        [](const std::tuple<InputIt, InputIt, OutputIt, rt::Locality, value_t,
                            BinaryOperation>& args,
           std::pair<OutputIt, value_t>* result) {
          auto d_first = std::get<2>(args);
          auto local_range =
              itr_traits::local_range(std::get<0>(args), std::get<1>(args));
          auto begin = local_range.begin();
          auto end = local_range.end();
          if (begin == end) {
            *result = std::make_pair(d_first, std::get<4>(args));
            return;
          }
          BinaryOperation op = std::get<5>(args);
          value_t acc = *begin;
          if (rt::thisLocality() != std::get<3>(args)) {
            acc = op(std::move(acc), std::get<4>(args));
          }
          *d_first = acc;
          while (++begin != end) {
            acc = op(std::move(acc), *begin);
            *++d_first = acc;
          }
          *result = std::make_pair(++d_first, acc);
        },
        std::make_tuple(first, last, res.first, startingLoc, res.second, op),
        &res);
  }
  return d_first;
}

template <class InputIt, class T, class BinaryOperation>
T reduce(distributed_sequential_tag&& policy, InputIt first, InputIt last,
         T init, BinaryOperation op) {
<<<<<<< HEAD
  return impl::accumulate(first, last, init, op);
=======
  using itr_traits = distributed_iterator_traits<InputIt>;
  auto localities = itr_traits::localities(first, last);
  for (auto locality = localities.begin(), end = localities.end();
       locality != end; ++locality) {
    rt::executeAtWithRet(
        locality,
        [](const std::tuple<InputIt, InputIt, T, BinaryOperation>& args,
           T* result) {
          auto local_range =
              itr_traits::local_range(std::get<0>(args), std::get<1>(args));
          auto begin = local_range.begin();
          auto end = local_range.end();
          auto init = std::get<2>(args);
          auto op = std::get<3>(args);
          for (; begin != end; ++begin) {
            init = op(std::move(init), *begin);
          }
          *result = init;
        },
        std::make_tuple(first, last, init, op), &init);
  }
  return init;
>>>>>>> c00d9833
}

template <class InputIt, class T, class BinaryOperation>
T reduce(distributed_parallel_tag&& policy, InputIt first, InputIt last, T init,
         BinaryOperation op) {
  using itr_traits = distributed_iterator_traits<InputIt>;
<<<<<<< HEAD
  static_assert(std::is_default_constructible<T>::value,
                "reduce requires DefaultConstructible value type");

  // distributed map
  auto map_res = distributed_map(
      // range
      first, last,
      // kernel
      [](InputIt first, InputIt last, BinaryOperation op) {
        using local_iterator_t = typename itr_traits::local_iterator_type;

        // local map
        auto lrange = itr_traits::local_range(first, last);
        auto map_res = local_map(
            // range
            lrange.begin(), lrange.end(),
            // kernel
            [&](local_iterator_t b, local_iterator_t e) {
              auto res = *b;
              while (++b != e) res = op(std::move(res), *b);
              return res;
            });

        // local reduce
        auto b = map_res.begin(), e = map_res.end();
        T res;
        if (b != e) {
          res = *b++;
          res = std::accumulate(b, e, std::move(res), op);
        }
        return res;
      },
      // map arguments
      op);

  // TODO parallel
  // reduce
  return std::accumulate(map_res.begin(), map_res.end(), init, op);
}

template <class InputIt, class OutputIt, class BinaryOperation, class T>
OutputIt exclusive_scan(distributed_sequential_tag&& policy, InputIt first,
                        InputIt last, OutputIt d_first, BinaryOperation op,
                        T init) {
=======
  auto localities = itr_traits::localities(first, last);
  rt::Handle h;
  std::vector<T> results(localities.size());
  size_t i = 0;
  for (auto locality = localities.begin(), end = localities.end();
       locality != end; ++locality, ++i) {
    rt::asyncExecuteAtWithRet(
        h, locality,
        [](rt::Handle& h,
           const std::tuple<InputIt, InputIt, BinaryOperation>& args,
           T* result) {
          auto local_range =
              itr_traits::local_range(std::get<0>(args), std::get<1>(args));
          auto begin = local_range.begin();
          auto end = local_range.end();
          auto op = std::get<2>(args);
          T acc = *begin;
          while (++begin != end) {
            acc = op(std::move(acc), *begin);
          }
          *result = acc;
        },
        std::make_tuple(first, last, op), &results[i]);
  }
  rt::waitForCompletion(h);
  for (auto lval : results) {
    init = op(std::move(init), lval);
  }
  return init;
}

template <class InputIt, class OutputIt, class T, class BinaryOperation>
OutputIt exclusive_scan(distributed_sequential_tag&& policy, InputIt first,
                        InputIt last, OutputIt d_first, T init,
                        BinaryOperation op) {
>>>>>>> c00d9833
  using itr_traits = distributed_iterator_traits<InputIt>;
  auto localities = itr_traits::localities(first, last);
  auto startingLoc = localities.begin();
  auto res = std::make_pair(d_first, init);
  for (auto locality = startingLoc, end = localities.end(); locality != end;
       ++locality) {
    rt::executeAtWithRet(
        locality,
        [](const std::tuple<InputIt, InputIt, OutputIt, T, BinaryOperation>&
               args,
           std::pair<OutputIt, T>* result) {
          auto d_first = std::get<2>(args);
          auto local_range =
              itr_traits::local_range(std::get<0>(args), std::get<1>(args));
          auto begin = local_range.begin();
          auto end = local_range.end();
          if (begin == end) {
            *result = std::make_pair(d_first, std::get<3>(args));
            return;
          }
          BinaryOperation op = std::get<4>(args);
          T acc = std::get<3>(args);
          *d_first = acc;
          acc = op(std::move(acc), *begin);
          while (++begin != end) {
            *++d_first = acc;
            acc = op(std::move(acc), *begin);
          }
          *result = std::make_pair(++d_first, acc);
        },
        std::make_tuple(first, last, res.first, res.second, op), &res);
  }
  return d_first;
}

<<<<<<< HEAD
template <class InputIt, class OutputIt, class BinaryOperation, class T>
OutputIt exclusive_scan(distributed_parallel_tag&& policy, InputIt first,
                        InputIt last, OutputIt d_first, BinaryOperation op,
                        T init) {
=======
template <class InputIt, class OutputIt, class T, class BinaryOperation>
OutputIt exclusive_scan(distributed_parallel_tag&& policy, InputIt first,
                        InputIt last, OutputIt d_first, T init,
                        BinaryOperation op) {
>>>>>>> c00d9833
  using itr_traits = distributed_iterator_traits<InputIt>;
  auto localities = itr_traits::localities(first, last);
  auto startingLoc = localities.begin();
  uint32_t numLoc = localities.size();
  std::vector<std::pair<OutputIt, T>> res(numLoc);
  rt::Handle h;
  size_t i = 0;
  for (auto locality = startingLoc, end = localities.end(); locality != end;
       ++locality, ++i) {
    rt::asyncExecuteAtWithRet(
        h, locality,
        [](rt::Handle&,
           const std::tuple<InputIt, InputIt, OutputIt, BinaryOperation>& args,
           std::pair<OutputIt, T>* result) {
          auto d_first = std::get<2>(args);
          auto df = d_first;
          auto gbegin = std::get<0>(args);
          auto gend = std::get<1>(args);
          auto local_range = itr_traits::local_range(gbegin, gend);
          auto begin = local_range.begin();
          auto end = local_range.end();
          auto it = itr_traits::iterator_from_local(gbegin, gend, begin);
          auto dist = std::distance(gbegin, it);
          std::advance(d_first, dist);
          if (begin == end) {
            *result = std::make_pair(d_first, T{});
            return;
          }
          BinaryOperation op = std::get<3>(args);
          T acc = *begin;
          *d_first = acc;
          while (++begin != end) {
            *++d_first = acc;
            acc = op(std::move(acc), *begin);
          }
          *result = std::make_pair(++d_first, acc);
        },
        std::make_tuple(first, last, d_first, op), &res[i]);
  }
  rt::waitForCompletion(h);
  auto d_f = d_first;
  auto acc = init;
  OutputIt chunk_end = d_first;
  using outitr_traits = distributed_iterator_traits<OutputIt>;
  for (i = 0; i < numLoc; ++i) {
    chunk_end = res[i].first;
    auto d_localities = outitr_traits::localities(d_f, chunk_end);
    auto d_startingLoc = d_localities.begin();
    for (auto locality = d_startingLoc, end = d_localities.end();
         locality != end; ++locality) {
      rt::asyncExecuteAt(
          h, locality,
          [](rt::Handle&,
             const std::tuple<OutputIt, OutputIt, BinaryOperation, T>& args) {
            auto gbegin = std::get<0>(args);
            auto gend = std::get<1>(args);
            auto local_range = outitr_traits::local_range(std::get<0>(args),
                                                          std::get<1>(args));
            auto begin = local_range.begin();
            auto end = local_range.end();
            if (begin == end) return;
            BinaryOperation op = std::get<2>(args);
            auto acc = std::get<3>(args);
            *begin = acc;
            for (++begin; begin != end; ++begin) {
              *begin = op(std::move(acc), *begin);
            }
          },
          std::make_tuple(d_f, chunk_end, op, acc));
    }
    d_f = chunk_end;
    acc = op(std::move(acc), res[i].second);
  }
  rt::waitForCompletion(h);
  return chunk_end;
}

template <class InputIt, class OutputIt, class BinaryOperation>
OutputIt inclusive_scan(distributed_sequential_tag&& policy, InputIt first,
                        InputIt last, OutputIt d_first, BinaryOperation op) {
  using itr_traits = distributed_iterator_traits<InputIt>;
  auto localities = itr_traits::localities(first, last);
  auto startingLoc = localities.begin();
  using value_t = typename itr_traits::value_type;
  value_t acc;
  auto res = std::make_pair(d_first, acc);
  for (auto locality = startingLoc, end = localities.end(); locality != end;
       ++locality) {
    rt::executeAtWithRet(
        locality,
        [](const std::tuple<InputIt, InputIt, OutputIt, rt::Locality, value_t,
                            BinaryOperation>& args,
           std::pair<OutputIt, value_t>* result) {
          auto d_first = std::get<2>(args);
          auto local_range =
              itr_traits::local_range(std::get<0>(args), std::get<1>(args));
          auto begin = local_range.begin();
          auto end = local_range.end();
          if (begin == end) {
            *result = std::make_pair(d_first, std::get<4>(args));
            return;
          }
          BinaryOperation op = std::get<5>(args);
          value_t acc = *begin;
          if (rt::thisLocality() == std::get<3>(args)) {
            *d_first = acc;
          } else {
            acc = op(std::move(acc), std::get<4>(args));
            *d_first = acc;
          }
          while (++begin != end) {
            acc = op(std::move(acc), *begin);
            *++d_first = acc;
          }
          *result = std::make_pair(++d_first, acc);
        },
        std::make_tuple(first, last, res.first, startingLoc, res.second, op),
        &res);
  }
  return d_first;
}

template <class InputIt, class OutputIt, class BinaryOperation>
OutputIt inclusive_scan(distributed_parallel_tag&& policy, InputIt first,
                        InputIt last, OutputIt d_first, BinaryOperation op) {
  using itr_traits = distributed_iterator_traits<InputIt>;
  using value_t = typename itr_traits::value_type;
  auto localities = itr_traits::localities(first, last);
  auto startingLoc = localities.begin();
  uint32_t numLoc = localities.size();
  if (numLoc == 0) {
    return d_first;
  }
  std::vector<std::pair<OutputIt, value_t>> res(numLoc);
  rt::Handle h;
  size_t i = 0;
  for (auto locality = startingLoc, end = localities.end(); locality != end;
       ++locality, ++i) {
    rt::asyncExecuteAtWithRet(
        h, locality,
        [](rt::Handle&,
           const std::tuple<InputIt, InputIt, OutputIt, BinaryOperation>& args,
           std::pair<OutputIt, value_t>* result) {
          auto d_first = std::get<2>(args);
          auto df = d_first;
          auto gbegin = std::get<0>(args);
          auto gend = std::get<1>(args);
          auto local_range = itr_traits::local_range(gbegin, gend);
          auto begin = local_range.begin();
          auto end = local_range.end();
          auto it = itr_traits::iterator_from_local(gbegin, gend, begin);
          auto dist = std::distance(gbegin, it);
          std::advance(d_first, dist);
          if (begin == end) {
            *result = std::make_pair(d_first, value_t{});
            return;
          }
          BinaryOperation op = std::get<3>(args);
          value_t acc = *begin;
          *d_first = acc;
          while (++begin != end) {
            acc = op(std::move(acc), *begin);
            *++d_first = acc;
          }
          *result = std::make_pair(++d_first, acc);
        },
        std::make_tuple(first, last, d_first, op), &res[i]);
  }
  rt::waitForCompletion(h);
  auto d_f = res[0].first;
  value_t acc = res[0].second;
  OutputIt chunk_end = d_first;
  for (i = 1; i < numLoc; ++i) {
    chunk_end = res[i].first;
    auto d_localities = itr_traits::localities(d_f, chunk_end);
    auto d_startingLoc = d_localities.begin();
    for (auto locality = d_startingLoc, end = d_localities.end();
         locality != end; ++locality) {
      rt::asyncExecuteAt(
          h, locality,
          [](rt::Handle&, const std::tuple<OutputIt, OutputIt, BinaryOperation,
                                           value_t>& args) {
            auto gbegin = std::get<0>(args);
            auto gend = std::get<1>(args);
            auto local_range =
                itr_traits::local_range(std::get<0>(args), std::get<1>(args));
            auto begin = local_range.begin();
            auto end = local_range.end();
            BinaryOperation op = std::get<2>(args);
            auto acc = std::get<3>(args);
            for (auto it = begin; it != end; ++it) {
              *it = op(*it, std::move(acc));
            }
          },
          std::make_tuple(d_f, chunk_end, op, acc));
    }
    d_f = chunk_end;
    acc = op(std::move(acc), res[i].second);
  }
  rt::waitForCompletion(h);
  return chunk_end;
}

template <class InputIt, class OutputIt, class BinaryOperation, class T>
OutputIt inclusive_scan(distributed_sequential_tag&& policy, InputIt first,
                        InputIt last, OutputIt d_first, BinaryOperation op,
                        T init) {
  using itr_traits = distributed_iterator_traits<InputIt>;
  auto localities = itr_traits::localities(first, last);
  auto startingLoc = localities.begin();
  auto res = std::make_pair(d_first, init);
  for (auto locality = startingLoc, end = localities.end(); locality != end;
       ++locality) {
    rt::executeAtWithRet(
        locality,
        [](const std::tuple<InputIt, InputIt, OutputIt, T, BinaryOperation>&
               args,
           std::pair<OutputIt, T>* result) {
          auto d_first = std::get<2>(args);
          auto local_range =
              itr_traits::local_range(std::get<0>(args), std::get<1>(args));
          auto begin = local_range.begin();
          auto end = local_range.end();
          if (begin == end) {
            *result = std::make_pair(d_first, std::get<3>(args));
            return;
          }
          BinaryOperation op = std::get<4>(args);
          T acc = op(std::get<3>(args), *begin);
          *d_first = acc;
          while (++begin != end) {
            acc = op(std::move(acc), *begin);
            *++d_first = acc;
          }
          *result = std::make_pair(++d_first, acc);
        },
        std::make_tuple(first, last, res.first, res.second, op), &res);
  }
  return d_first;
}

template <class InputIt, class OutputIt, class BinaryOperation, class T>
OutputIt inclusive_scan(distributed_parallel_tag&& policy, InputIt first,
                        InputIt last, OutputIt d_first, BinaryOperation op,
                        T init) {
  using itr_traits = distributed_iterator_traits<InputIt>;
  auto localities = itr_traits::localities(first, last);
  auto startingLoc = localities.begin();
  uint32_t numLoc = localities.size();
  std::vector<std::pair<OutputIt, T>> res(numLoc);
  rt::Handle h;
  size_t i = 0;
  for (auto locality = startingLoc, end = localities.end(); locality != end;
       ++locality, ++i) {
    rt::asyncExecuteAtWithRet(
        h, locality,
        [](rt::Handle&,
           const std::tuple<InputIt, InputIt, OutputIt, BinaryOperation>& args,
           std::pair<OutputIt, T>* result) {
          auto d_first = std::get<2>(args);
          auto df = d_first;
          auto gbegin = std::get<0>(args);
          auto gend = std::get<1>(args);
          auto local_range = itr_traits::local_range(gbegin, gend);
          auto begin = local_range.begin();
          auto end = local_range.end();
          auto it = itr_traits::iterator_from_local(gbegin, gend, begin);
          auto dist = std::distance(gbegin, it);
          std::advance(d_first, dist);
          if (begin == end) {
            *result = std::make_pair(d_first, T{});
            return;
          }
          BinaryOperation op = std::get<3>(args);
          T acc = *begin;
          *d_first = acc;
          while (++begin != end) {
            acc = op(std::move(acc), *begin);
            *++d_first = acc;
          }
          *result = std::make_pair(++d_first, acc);
        },
        std::make_tuple(first, last, d_first, op), &res[i]);
  }
  rt::waitForCompletion(h);
  auto d_f = d_first;
  auto acc = init;
  OutputIt chunk_end = d_first;
  using outitr_traits = distributed_iterator_traits<OutputIt>;
  for (i = 0; i < numLoc; ++i) {
    chunk_end = res[i].first;
    auto d_localities = outitr_traits::localities(d_f, chunk_end);
    auto d_startingLoc = d_localities.begin();
    for (auto locality = d_startingLoc, end = d_localities.end();
         locality != end; ++locality) {
      rt::asyncExecuteAt(
          h, locality,
          [](rt::Handle&,
             const std::tuple<OutputIt, OutputIt, BinaryOperation, T>& args) {
            auto gbegin = std::get<0>(args);
            auto gend = std::get<1>(args);
            auto local_range =
                itr_traits::local_range(std::get<0>(args), std::get<1>(args));
            auto begin = local_range.begin();
            auto end = local_range.end();
            BinaryOperation op = std::get<2>(args);
            auto acc = std::get<3>(args);
            for (auto it = begin; it != end; ++it) {
              *it = op(std::move(acc), *it);
            }
          },
          std::make_tuple(d_f, chunk_end, op, acc));
    }
    d_f = chunk_end;
    acc = op(std::move(acc), res[i].second);
  }
  rt::waitForCompletion(h);
  return chunk_end;
}

////////////////////////////////////////////////////////////////////////////////
//
// transform_reduce
//
////////////////////////////////////////////////////////////////////////////////
// single range - sequential
template <class ForwardIt, class T, class BinaryOp, class UnaryOp>
T transform_reduce(distributed_sequential_tag&& policy, ForwardIt first,
                   ForwardIt last, T init, BinaryOp op, UnaryOp uop) {
  using itr_traits = distributed_iterator_traits<ForwardIt>;
<<<<<<< HEAD

  return distributed_folding_map(
      // range
      first, last,
      // kernel
      [](ForwardIt first, ForwardIt last, T res, BinaryOp op, UnaryOp uop) {
        // local processing
        auto lrange = itr_traits::local_range(first, last);
        for (auto b = lrange.begin(); b != lrange.end(); ++b) {
          res = op(std::move(res), uop(*b));
        }
        // update the partial solution
        return res;
      },
      // initial solution
      init,
      // map arguments
      op, uop);
=======
  auto localities = itr_traits::localities(first, last);
  for (auto locality = localities.begin(), end = localities.end();
       locality != end; ++locality) {
    rt::executeAtWithRet(
        locality,
        [](const std::tuple<ForwardIt, ForwardIt, T, BinaryOp, UnaryOp>& args,
           T* result) {
          auto local_range =
              itr_traits::local_range(std::get<0>(args), std::get<1>(args));
          auto begin = local_range.begin();
          auto end = local_range.end();
          auto init = std::get<2>(args);
          auto op = std::get<3>(args);
          auto uop = std::get<4>(args);
          for (; begin != end; ++begin) {
            init = op(std::move(init), uop(*begin));
          }
          *result = init;
        },
        std::make_tuple(first, last, init, op, uop), &init);
  }
  return init;
>>>>>>> c00d9833
}

// single range - parallel
template <class ForwardIt, class T, class BinaryOp, class UnaryOp>
T transform_reduce(distributed_parallel_tag&& policy, ForwardIt first,
                   ForwardIt last, T init, BinaryOp op, UnaryOp uop) {
  using itr_traits = distributed_iterator_traits<ForwardIt>;
<<<<<<< HEAD
  static_assert(
      std::is_default_constructible<T>::value,
      "transform_reduce requires DefaultConstructible transformed value type");

  // distributed map
  auto map_res = distributed_map(
      // range
      first, last,
      // kernel
      [](ForwardIt first, ForwardIt last, BinaryOp op, UnaryOp uop) {
        using local_iterator_t = typename itr_traits::local_iterator_type;

        // local map
        auto lrange = itr_traits::local_range(first, last);
        auto map_res = local_map(
            // range
            lrange.begin(), lrange.end(),
            // kernel
            [&](local_iterator_t b, local_iterator_t e) {
              auto res = uop(*b++);
              for (; b != e; b++) res = op(std::move(res), uop(*b));
              return res;
            });

        // local reduce
        auto b = map_res.begin(), e = map_res.end();
        T res{};
        if (b != e) {
          res = *b++;
          res = std::accumulate(b, e, std::move(res), op);
        }
        return res;
      },
      // map arguments
      op, uop);

  // TODO parallel
  // reduce
  return std::accumulate(map_res.begin(), map_res.end(), init, op);
}

// two ranges - sequential
=======
  auto localities = itr_traits::localities(first, last);
  rt::Handle h;
  std::vector<T> results(localities.size());
  size_t i = 0;
  for (auto locality = localities.begin(), end = localities.end();
       locality != end; ++locality, ++i) {
    rt::asyncExecuteAtWithRet(
        h, locality,
        [](rt::Handle& h,
           const std::tuple<ForwardIt, ForwardIt, BinaryOp, UnaryOp>& args,
           T* result) {
          auto local_range =
              itr_traits::local_range(std::get<0>(args), std::get<1>(args));
          auto begin = local_range.begin();
          auto end = local_range.end();
          auto op = std::get<2>(args);
          auto uop = std::get<3>(args);
          T acc = uop(*begin);
          while (++begin != end) {
            acc = op(std::move(acc), uop(*begin));
          }
          *result = acc;
        },
        std::make_tuple(first, last, op, uop), &results[i]);
  }
  rt::waitForCompletion(h);
  for (auto lval : results) {
    init = op(std::move(init), lval);
  }
  return init;
}

>>>>>>> c00d9833
template <class ForwardIt1, class ForwardIt2, class T, class BinaryOp1,
          class BinaryOp2>
T transform_reduce(distributed_sequential_tag&& policy, ForwardIt1 first1,
                   ForwardIt1 last1, ForwardIt2 first2, T init, BinaryOp1 op1,
                   BinaryOp2 op2) {
  using itr_traits = distributed_iterator_traits<ForwardIt1>;
  auto localities = itr_traits::localities(first1, last1);
  std::pair<ForwardIt2, T> res = std::make_pair(first2, init);
  for (auto locality = localities.begin(), end = localities.end();
       locality != end; ++locality) {
    rt::executeAtWithRet(
        locality,
        [](const std::tuple<ForwardIt1, ForwardIt1, ForwardIt2, T, BinaryOp1,
                            BinaryOp2>& args,
           std::pair<ForwardIt2, T>* result) {
          auto local_range =
              itr_traits::local_range(std::get<0>(args), std::get<1>(args));
          auto begin = local_range.begin();
          auto end = local_range.end();
          auto first2 = std::get<2>(args);
          auto init = std::get<3>(args);
          auto op = std::get<4>(args);
          auto op2 = std::get<5>(args);
          for (; begin != end; ++begin, ++first2) {
            init = op(std::move(init), op2(*begin, *first2));
          }
          *result = std::make_pair(first2, init);
        },
        std::make_tuple(first1, last1, res.first, res.second, op1, op2), &res);
  }
  return res.second;
}

<<<<<<< HEAD
// two ranges - parallel
=======
>>>>>>> c00d9833
template <class ForwardIt1, class ForwardIt2, class T, class BinaryOp1,
          class BinaryOp2>
T transform_reduce(distributed_parallel_tag&& policy, ForwardIt1 first1,
                   ForwardIt1 last1, ForwardIt2 first2, T init, BinaryOp1 op1,
                   BinaryOp2 op2) {
  using itr_traits = distributed_iterator_traits<ForwardIt1>;
  auto localities = itr_traits::localities(first1, last1);
  rt::Handle h;
  std::vector<T> results(localities.size());
  size_t i = 0;
  for (auto locality = localities.begin(), end = localities.end();
       locality != end; ++locality, ++i) {
    rt::asyncExecuteAtWithRet(
        h, locality,
        [](rt::Handle& h,
           const std::tuple<ForwardIt1, ForwardIt1, ForwardIt2, BinaryOp1,
                            BinaryOp2>& args,
           T* result) {
          auto gbegin = std::get<0>(args);
          auto gend = std::get<1>(args);
          auto local_range = itr_traits::local_range(gbegin, gend);
          auto begin = local_range.begin();
          auto end = local_range.end();
          auto it = itr_traits::iterator_from_local(gbegin, gend, begin);
          auto first2 = std::get<2>(args);
          size_t dist = std::distance(gbegin, it);
          std::advance(first2, dist);
          auto op1 = std::get<3>(args);
          auto op2 = std::get<4>(args);
          T acc = op2(*begin, *first2);
          while (++begin != end) {
            acc = op1(std::move(acc), op2(*begin, *(++first2)));
          }
          *result = acc;
        },
        std::make_tuple(first1, last1, first2, op1, op2), &results[i]);
  }
  rt::waitForCompletion(h);
  for (auto lval : results) {
    init = op1(std::move(init), lval);
  }
  return init;
}

template <class InputIt, class OutputIt, class T, class BinaryOperation,
          class UnaryOperation>
OutputIt transform_exclusive_scan(distributed_sequential_tag&& policy,
                                  InputIt first, InputIt last, OutputIt d_first,
                                  T init, BinaryOperation op,
                                  UnaryOperation uop) {
  using itr_traits = distributed_iterator_traits<InputIt>;
  auto localities = itr_traits::localities(first, last);
  auto startingLoc = localities.begin();
  auto res = std::make_pair(d_first, init);
  for (auto locality = startingLoc, end = localities.end(); locality != end;
       ++locality) {
    rt::executeAtWithRet(
        locality,
        [](const std::tuple<InputIt, InputIt, OutputIt, T, BinaryOperation,
                            UnaryOperation>& args,
           std::pair<OutputIt, T>* result) {
          auto d_first = std::get<2>(args);
          auto local_range =
              itr_traits::local_range(std::get<0>(args), std::get<1>(args));
          auto begin = local_range.begin();
          auto end = local_range.end();
          if (begin == end) {
            *result = std::make_pair(d_first, std::get<3>(args));
            return;
          }
          T acc = std::get<3>(args);
          auto op = std::get<4>(args);
          auto uop = std::get<5>(args);
          *d_first = acc;
          acc = op(std::move(acc), uop(*begin));
          while (++begin != end) {
            *++d_first = acc;
            acc = op(std::move(acc), uop(*begin));
          }
          *result = std::make_pair(++d_first, acc);
        },
        std::make_tuple(first, last, res.first, res.second, op, uop), &res);
  }
  return res.first;
}

template <class InputIt, class OutputIt, class T, class BinaryOperation,
          class UnaryOperation>
OutputIt transform_exclusive_scan(distributed_parallel_tag&& policy,
                                  InputIt first, InputIt last, OutputIt d_first,
                                  T init, BinaryOperation op,
                                  UnaryOperation uop) {
  using itr_traits = distributed_iterator_traits<InputIt>;
  auto localities = itr_traits::localities(first, last);
  auto startingLoc = localities.begin();
  uint32_t numLoc = localities.size();
  std::vector<std::pair<OutputIt, T>> res(numLoc);
  rt::Handle h;
  size_t i = 0;
  for (auto locality = startingLoc, end = localities.end(); locality != end;
       ++locality, ++i) {
    rt::asyncExecuteAtWithRet(
        h, locality,
        [](rt::Handle&,
           const std::tuple<InputIt, InputIt, OutputIt, BinaryOperation,
                            UnaryOperation>& args,
           std::pair<OutputIt, T>* result) {
          auto d_first = std::get<2>(args);
          auto df = d_first;
          auto gbegin = std::get<0>(args);
          auto gend = std::get<1>(args);
          auto local_range = itr_traits::local_range(gbegin, gend);
          auto begin = local_range.begin();
          auto end = local_range.end();
          auto it = itr_traits::iterator_from_local(gbegin, gend, begin);
          auto dist = std::distance(gbegin, it);
          std::advance(d_first, dist);
          if (begin == end) {
            *result = std::make_pair(d_first, T{});
            return;
          }
          auto op = std::get<3>(args);
          auto uop = std::get<4>(args);
          T acc = *begin;
          *d_first = acc;
          acc = uop(acc);
          while (++begin != end) {
            *++d_first = acc;
            acc = op(std::move(acc), uop(*begin));
          }
          *result = std::make_pair(++d_first, acc);
        },
        std::make_tuple(first, last, d_first, op, uop), &res[i]);
  }
  rt::waitForCompletion(h);
  auto d_f = d_first;
  auto acc = init;
  OutputIt chunk_end = d_first;
  using outitr_traits = distributed_iterator_traits<OutputIt>;
  for (i = 0; i < numLoc; ++i) {
    chunk_end = res[i].first;
    auto d_localities = outitr_traits::localities(d_f, chunk_end);
    auto d_startingLoc = d_localities.begin();
    for (auto locality = d_startingLoc, end = d_localities.end();
         locality != end; ++locality) {
      rt::asyncExecuteAt(
          h, locality,
          [](rt::Handle&,
             const std::tuple<OutputIt, OutputIt, BinaryOperation, T>& args) {
            auto gbegin = std::get<0>(args);
            auto gend = std::get<1>(args);
            auto local_range =
                itr_traits::local_range(std::get<0>(args), std::get<1>(args));
            auto begin = local_range.begin();
            auto end = local_range.end();
            if (begin == end) return;
            BinaryOperation op = std::get<2>(args);
            auto acc = std::get<3>(args);
            *begin = acc;
            for (++begin; begin != end; ++begin) {
              *begin = op(std::move(acc), *begin);
            }
          },
          std::make_tuple(d_f, chunk_end, op, acc));
    }
    d_f = chunk_end;
    acc = op(std::move(acc), res[i].second);
  }
  rt::waitForCompletion(h);
  return chunk_end;
}

template <class InputIt, class OutputIt, class BinaryOperation,
          class UnaryOperation>
OutputIt transform_inclusive_scan(distributed_sequential_tag&& policy,
                                  InputIt first, InputIt last, OutputIt d_first,
                                  BinaryOperation op, UnaryOperation uop) {
  using itr_traits = distributed_iterator_traits<InputIt>;
  auto localities = itr_traits::localities(first, last);
  auto startingLoc = localities.begin();
  using value_t = typename itr_traits::value_type;
  value_t acc;
  auto res = std::make_pair(d_first, acc);
  for (auto locality = startingLoc, end = localities.end(); locality != end;
       ++locality) {
    rt::executeAtWithRet(
        locality,
        [](const std::tuple<InputIt, InputIt, OutputIt, rt::Locality, value_t,
                            BinaryOperation, UnaryOperation>& args,
           std::pair<OutputIt, value_t>* result) {
          auto d_first = std::get<2>(args);
          auto local_range =
              itr_traits::local_range(std::get<0>(args), std::get<1>(args));
          auto begin = local_range.begin();
          auto end = local_range.end();
          if (begin == end) {
            *result = std::make_pair(d_first, std::get<4>(args));
            return;
          }
          BinaryOperation op = std::get<5>(args);
          UnaryOperation uop = std::get<6>(args);
          value_t acc = uop(*begin);
          if (rt::thisLocality() == std::get<3>(args)) {
            *d_first = acc;
          } else {
            acc = op(std::move(acc), std::get<4>(args));
            *d_first = acc;
          }
          while (++begin != end) {
            acc = op(std::move(acc), uop(*begin));
            *++d_first = acc;
          }
          *result = std::make_pair(++d_first, acc);
        },
        std::make_tuple(first, last, res.first, startingLoc, res.second, op,
                        uop),
        &res);
  }
  return res.first;
}

template <class InputIt, class OutputIt, class BinaryOperation,
          class UnaryOperation>
OutputIt transform_inclusive_scan(distributed_parallel_tag&& policy,
                                  InputIt first, InputIt last, OutputIt d_first,
                                  BinaryOperation op, UnaryOperation uop) {
  using itr_traits = distributed_iterator_traits<InputIt>;
  using value_t = typename itr_traits::value_type;
  auto localities = itr_traits::localities(first, last);
  auto startingLoc = localities.begin();
  uint32_t numLoc = localities.size();
  if (numLoc == 0) {
    return d_first;
  }
  std::vector<std::pair<OutputIt, value_t>> res(numLoc);
  rt::Handle h;
  size_t i = 0;
  for (auto locality = startingLoc, end = localities.end(); locality != end;
       ++locality, ++i) {
    rt::asyncExecuteAtWithRet(
        h, locality,
        [](rt::Handle&,
           const std::tuple<InputIt, InputIt, OutputIt, BinaryOperation,
                            UnaryOperation>& args,
           std::pair<OutputIt, value_t>* result) {
          auto d_first = std::get<2>(args);
          auto df = d_first;
          auto gbegin = std::get<0>(args);
          auto gend = std::get<1>(args);
          auto local_range = itr_traits::local_range(gbegin, gend);
          auto begin = local_range.begin();
          auto end = local_range.end();
          auto it = itr_traits::iterator_from_local(gbegin, gend, begin);
          auto dist = std::distance(gbegin, it);
          std::advance(d_first, dist);
          if (begin == end) {
            *result = std::make_pair(d_first, value_t{});
            return;
          }
          BinaryOperation op = std::get<3>(args);
          UnaryOperation uop = std::get<4>(args);
          value_t acc = uop(*begin);
          *d_first = acc;
          while (++begin != end) {
            acc = op(std::move(acc), uop(*begin));
            *++d_first = acc;
          }
          *result = std::make_pair(++d_first, acc);
        },
        std::make_tuple(first, last, d_first, op, uop), &res[i]);
  }
  rt::waitForCompletion(h);
  auto d_f = res[0].first;
  value_t acc = res[0].second;
  OutputIt chunk_end = d_first;
  using outitr_traits = distributed_iterator_traits<OutputIt>;
  for (i = 1; i < numLoc; ++i) {
    chunk_end = res[i].first;
    auto d_localities = outitr_traits::localities(d_f, chunk_end);
    auto d_startingLoc = d_localities.begin();
    for (auto locality = d_startingLoc, end = d_localities.end();
         locality != end; ++locality) {
      rt::asyncExecuteAt(
          h, locality,
          [](rt::Handle&, const std::tuple<OutputIt, OutputIt, BinaryOperation,
                                           value_t>& args) {
            auto gbegin = std::get<0>(args);
            auto gend = std::get<1>(args);
            auto local_range =
                itr_traits::local_range(std::get<0>(args), std::get<1>(args));
            auto begin = local_range.begin();
            auto end = local_range.end();
            BinaryOperation op = std::get<2>(args);
            auto acc = std::get<3>(args);
            for (auto it = begin; it != end; ++it) {
              *it = op(std::move(acc), *it);
            }
          },
          std::make_tuple(d_f, chunk_end, op, acc));
    }
    d_f = chunk_end;
    acc = op(std::move(acc), res[i].second);
  }
  rt::waitForCompletion(h);
  return chunk_end;
}

template <class InputIt, class OutputIt, class BinaryOperation,
          class UnaryOperation, class T>
OutputIt transform_inclusive_scan(distributed_sequential_tag&& policy,
                                  InputIt first, InputIt last, OutputIt d_first,
                                  BinaryOperation op, UnaryOperation uop,
                                  T init) {
  using itr_traits = distributed_iterator_traits<InputIt>;
  auto localities = itr_traits::localities(first, last);
  auto startingLoc = localities.begin();
  auto res = std::make_pair(d_first, init);
  for (auto locality = startingLoc, end = localities.end(); locality != end;
       ++locality) {
    rt::executeAtWithRet(
        locality,
        [](const std::tuple<InputIt, InputIt, OutputIt, T, BinaryOperation,
                            UnaryOperation>& args,
           std::pair<OutputIt, T>* result) {
          auto d_first = std::get<2>(args);
          auto local_range =
              itr_traits::local_range(std::get<0>(args), std::get<1>(args));
          auto begin = local_range.begin();
          auto end = local_range.end();
          if (begin == end) {
            *result = std::make_pair(d_first, std::get<3>(args));
            return;
          }
          BinaryOperation op = std::get<4>(args);
          UnaryOperation uop = std::get<5>(args);
          T acc = op(std::get<3>(args), uop(*begin));
          *d_first = acc;
          while (++begin != end) {
            acc = op(std::move(acc), uop(*begin));
            *++d_first = acc;
          }
          *result = std::make_pair(++d_first, acc);
        },
        std::make_tuple(first, last, res.first, res.second, op, uop), &res);
  }
  return res.first;
}

template <class InputIt, class OutputIt, class BinaryOperation,
          class UnaryOperation, class T>
OutputIt transform_inclusive_scan(distributed_parallel_tag&& policy,
                                  InputIt first, InputIt last, OutputIt d_first,
                                  BinaryOperation op, UnaryOperation uop,
                                  T init) {
  using itr_traits = distributed_iterator_traits<InputIt>;
  auto localities = itr_traits::localities(first, last);
  auto startingLoc = localities.begin();
  uint32_t numLoc = localities.size();
  if (numLoc == 0) {
    return d_first;
  }
  std::vector<std::pair<OutputIt, T>> res(numLoc);
  rt::Handle h;
  size_t i = 0;
  for (auto locality = startingLoc, end = localities.end(); locality != end;
       ++locality, ++i) {
    rt::asyncExecuteAtWithRet(
        h, locality,
        [](rt::Handle&,
           const std::tuple<InputIt, InputIt, OutputIt, BinaryOperation,
                            UnaryOperation>& args,
           std::pair<OutputIt, T>* result) {
          auto d_first = std::get<2>(args);
          auto df = d_first;
          auto gbegin = std::get<0>(args);
          auto gend = std::get<1>(args);
          auto local_range = itr_traits::local_range(gbegin, gend);
          auto begin = local_range.begin();
          auto end = local_range.end();
          auto it = itr_traits::iterator_from_local(gbegin, gend, begin);
          auto dist = std::distance(gbegin, it);
          std::advance(d_first, dist);
          if (begin == end) {
            *result = std::make_pair(d_first, T{});
            return;
          }
          BinaryOperation op = std::get<3>(args);
          UnaryOperation uop = std::get<4>(args);
          T acc = uop(*begin);
          *d_first = acc;
          while (++begin != end) {
            acc = op(std::move(acc), uop(*begin));
            *++d_first = acc;
          }
          *result = std::make_pair(++d_first, acc);
        },
        std::make_tuple(first, last, d_first, op, uop), &res[i]);
  }
  rt::waitForCompletion(h);
  auto d_f = res[0].first;
  auto acc = res[0].second;
  OutputIt chunk_end = d_first;
  using outitr_traits = distributed_iterator_traits<OutputIt>;
  for (i = 1; i < numLoc; ++i) {
    chunk_end = res[i].first;
    auto d_localities = outitr_traits::localities(d_f, chunk_end);
    auto d_startingLoc = d_localities.begin();
    for (auto locality = d_startingLoc, end = d_localities.end();
         locality != end; ++locality) {
      rt::asyncExecuteAt(
          h, locality,
          [](rt::Handle&,
             const std::tuple<OutputIt, OutputIt, BinaryOperation, T>& args) {
            auto gbegin = std::get<0>(args);
            auto gend = std::get<1>(args);
            auto local_range =
                itr_traits::local_range(std::get<0>(args), std::get<1>(args));
            auto begin = local_range.begin();
            auto end = local_range.end();
            BinaryOperation op = std::get<2>(args);
            auto acc = std::get<3>(args);
            for (auto it = begin; it != end; ++it) {
              *it = op(std::move(acc), *it);
            }
          },
          std::make_tuple(d_f, chunk_end, op, acc));
    }
    d_f = chunk_end;
    acc = op(std::move(acc), res[i].second);
  }
  rt::waitForCompletion(h);
  return chunk_end;
}

}  // namespace impl
}  // namespace shad

#endif /* INCLUDE_SHAD_CORE_IMPL_NUMERIC_OPS_H */<|MERGE_RESOLUTION|>--- conflicted
+++ resolved
@@ -42,7 +42,6 @@
 template <typename ForwardIterator, typename T>
 void iota(ForwardIterator first, ForwardIterator last, const T& value) {
   using itr_traits = distributed_iterator_traits<ForwardIterator>;
-<<<<<<< HEAD
 
   distributed_folding_map(
       // range
@@ -61,72 +60,6 @@
       value);
 }
 
-namespace accumulate_impl {
-template <class InputIt, class T, class BinaryOperation>
-T accumulate(InputIt first, InputIt last, T init, BinaryOperation op) {
-  for (; first != last; ++first) {
-    init = op(std::move(init), *first);  // std::move since C++20
-=======
-  auto localities = itr_traits::localities(first, last);
-  T next_value = value;
-  for (auto locality = localities.begin(), end = localities.end();
-       locality != end; ++locality) {
-    rt::executeAtWithRet(
-        locality,
-        [](const std::tuple<ForwardIterator, ForwardIterator, T>& args,
-           T* result) {
-          auto begin = std::get<0>(args);
-          auto end = std::get<1>(args);
-          auto value = std::get<2>(args);
-
-          auto local_range = itr_traits::local_range(begin, end);
-          auto lbeg = local_range.begin();
-          while (lbeg != local_range.end()) {
-            *lbeg++ = value;
-            ++value;
-          }
-          *result = value;
-        },
-        std::make_tuple(first, last, next_value), &next_value);
-  }
-}
-
-namespace accumulate_impl {
-template <class InputIt, class T, class BinaryOperation>
-T accumulate(InputIt first, InputIt last, T init, BinaryOperation op) {
-  for (; first != last; ++first) {
-    init = op(std::move(init), *first);  // std::move since C++20
-  }
-  return init;
-}
-}  // namespace accumulate_impl
-
-template <class InputIt, class T, class BinaryOperation>
-T accumulate(InputIt first, InputIt last, T init, BinaryOperation op) {
-  using itr_traits = distributed_iterator_traits<InputIt>;
-  auto localities = itr_traits::localities(first, last);
-  for (auto locality = localities.begin(), end = localities.end();
-       locality != end; ++locality) {
-    rt::executeAtWithRet(
-        locality,
-        [](const std::tuple<InputIt, InputIt, T, BinaryOperation>& args,
-           T* result) {
-          auto begin = std::get<0>(args);
-          auto end = std::get<1>(args);
-          auto init = std::get<2>(args);
-          auto op = std::get<3>(args);
-          auto local_range = itr_traits::local_range(begin, end);
-          *result = accumulate_impl::accumulate(local_range.begin(),
-                                                local_range.end(), init, op);
-        },
-        std::make_tuple(first, last, init, op), &init);
->>>>>>> c00d9833
-  }
-  return init;
-}
-}  // namespace accumulate_impl
-
-<<<<<<< HEAD
 template <class InputIt, class T, class BinaryOperation>
 T accumulate(InputIt first, InputIt last, T init, BinaryOperation op) {
   using itr_traits = distributed_iterator_traits<InputIt>;
@@ -148,8 +81,6 @@
       op);
 }
 
-=======
->>>>>>> c00d9833
 template <class InputIt1, class InputIt2, class T>
 T inner_product(InputIt1 first1, InputIt1 last1, InputIt2 first2, T init) {
   using itr_traits = distributed_iterator_traits<InputIt1>;
@@ -361,39 +292,13 @@
 template <class InputIt, class T, class BinaryOperation>
 T reduce(distributed_sequential_tag&& policy, InputIt first, InputIt last,
          T init, BinaryOperation op) {
-<<<<<<< HEAD
   return impl::accumulate(first, last, init, op);
-=======
-  using itr_traits = distributed_iterator_traits<InputIt>;
-  auto localities = itr_traits::localities(first, last);
-  for (auto locality = localities.begin(), end = localities.end();
-       locality != end; ++locality) {
-    rt::executeAtWithRet(
-        locality,
-        [](const std::tuple<InputIt, InputIt, T, BinaryOperation>& args,
-           T* result) {
-          auto local_range =
-              itr_traits::local_range(std::get<0>(args), std::get<1>(args));
-          auto begin = local_range.begin();
-          auto end = local_range.end();
-          auto init = std::get<2>(args);
-          auto op = std::get<3>(args);
-          for (; begin != end; ++begin) {
-            init = op(std::move(init), *begin);
-          }
-          *result = init;
-        },
-        std::make_tuple(first, last, init, op), &init);
-  }
-  return init;
->>>>>>> c00d9833
 }
 
 template <class InputIt, class T, class BinaryOperation>
 T reduce(distributed_parallel_tag&& policy, InputIt first, InputIt last, T init,
          BinaryOperation op) {
   using itr_traits = distributed_iterator_traits<InputIt>;
-<<<<<<< HEAD
   static_assert(std::is_default_constructible<T>::value,
                 "reduce requires DefaultConstructible value type");
 
@@ -438,43 +343,6 @@
 OutputIt exclusive_scan(distributed_sequential_tag&& policy, InputIt first,
                         InputIt last, OutputIt d_first, BinaryOperation op,
                         T init) {
-=======
-  auto localities = itr_traits::localities(first, last);
-  rt::Handle h;
-  std::vector<T> results(localities.size());
-  size_t i = 0;
-  for (auto locality = localities.begin(), end = localities.end();
-       locality != end; ++locality, ++i) {
-    rt::asyncExecuteAtWithRet(
-        h, locality,
-        [](rt::Handle& h,
-           const std::tuple<InputIt, InputIt, BinaryOperation>& args,
-           T* result) {
-          auto local_range =
-              itr_traits::local_range(std::get<0>(args), std::get<1>(args));
-          auto begin = local_range.begin();
-          auto end = local_range.end();
-          auto op = std::get<2>(args);
-          T acc = *begin;
-          while (++begin != end) {
-            acc = op(std::move(acc), *begin);
-          }
-          *result = acc;
-        },
-        std::make_tuple(first, last, op), &results[i]);
-  }
-  rt::waitForCompletion(h);
-  for (auto lval : results) {
-    init = op(std::move(init), lval);
-  }
-  return init;
-}
-
-template <class InputIt, class OutputIt, class T, class BinaryOperation>
-OutputIt exclusive_scan(distributed_sequential_tag&& policy, InputIt first,
-                        InputIt last, OutputIt d_first, T init,
-                        BinaryOperation op) {
->>>>>>> c00d9833
   using itr_traits = distributed_iterator_traits<InputIt>;
   auto localities = itr_traits::localities(first, last);
   auto startingLoc = localities.begin();
@@ -510,17 +378,10 @@
   return d_first;
 }
 
-<<<<<<< HEAD
 template <class InputIt, class OutputIt, class BinaryOperation, class T>
 OutputIt exclusive_scan(distributed_parallel_tag&& policy, InputIt first,
                         InputIt last, OutputIt d_first, BinaryOperation op,
                         T init) {
-=======
-template <class InputIt, class OutputIt, class T, class BinaryOperation>
-OutputIt exclusive_scan(distributed_parallel_tag&& policy, InputIt first,
-                        InputIt last, OutputIt d_first, T init,
-                        BinaryOperation op) {
->>>>>>> c00d9833
   using itr_traits = distributed_iterator_traits<InputIt>;
   auto localities = itr_traits::localities(first, last);
   auto startingLoc = localities.begin();
@@ -851,8 +712,6 @@
 T transform_reduce(distributed_sequential_tag&& policy, ForwardIt first,
                    ForwardIt last, T init, BinaryOp op, UnaryOp uop) {
   using itr_traits = distributed_iterator_traits<ForwardIt>;
-<<<<<<< HEAD
-
   return distributed_folding_map(
       // range
       first, last,
@@ -870,30 +729,6 @@
       init,
       // map arguments
       op, uop);
-=======
-  auto localities = itr_traits::localities(first, last);
-  for (auto locality = localities.begin(), end = localities.end();
-       locality != end; ++locality) {
-    rt::executeAtWithRet(
-        locality,
-        [](const std::tuple<ForwardIt, ForwardIt, T, BinaryOp, UnaryOp>& args,
-           T* result) {
-          auto local_range =
-              itr_traits::local_range(std::get<0>(args), std::get<1>(args));
-          auto begin = local_range.begin();
-          auto end = local_range.end();
-          auto init = std::get<2>(args);
-          auto op = std::get<3>(args);
-          auto uop = std::get<4>(args);
-          for (; begin != end; ++begin) {
-            init = op(std::move(init), uop(*begin));
-          }
-          *result = init;
-        },
-        std::make_tuple(first, last, init, op, uop), &init);
-  }
-  return init;
->>>>>>> c00d9833
 }
 
 // single range - parallel
@@ -901,7 +736,6 @@
 T transform_reduce(distributed_parallel_tag&& policy, ForwardIt first,
                    ForwardIt last, T init, BinaryOp op, UnaryOp uop) {
   using itr_traits = distributed_iterator_traits<ForwardIt>;
-<<<<<<< HEAD
   static_assert(
       std::is_default_constructible<T>::value,
       "transform_reduce requires DefaultConstructible transformed value type");
@@ -944,40 +778,6 @@
 }
 
 // two ranges - sequential
-=======
-  auto localities = itr_traits::localities(first, last);
-  rt::Handle h;
-  std::vector<T> results(localities.size());
-  size_t i = 0;
-  for (auto locality = localities.begin(), end = localities.end();
-       locality != end; ++locality, ++i) {
-    rt::asyncExecuteAtWithRet(
-        h, locality,
-        [](rt::Handle& h,
-           const std::tuple<ForwardIt, ForwardIt, BinaryOp, UnaryOp>& args,
-           T* result) {
-          auto local_range =
-              itr_traits::local_range(std::get<0>(args), std::get<1>(args));
-          auto begin = local_range.begin();
-          auto end = local_range.end();
-          auto op = std::get<2>(args);
-          auto uop = std::get<3>(args);
-          T acc = uop(*begin);
-          while (++begin != end) {
-            acc = op(std::move(acc), uop(*begin));
-          }
-          *result = acc;
-        },
-        std::make_tuple(first, last, op, uop), &results[i]);
-  }
-  rt::waitForCompletion(h);
-  for (auto lval : results) {
-    init = op(std::move(init), lval);
-  }
-  return init;
-}
-
->>>>>>> c00d9833
 template <class ForwardIt1, class ForwardIt2, class T, class BinaryOp1,
           class BinaryOp2>
 T transform_reduce(distributed_sequential_tag&& policy, ForwardIt1 first1,
@@ -1011,10 +811,7 @@
   return res.second;
 }
 
-<<<<<<< HEAD
 // two ranges - parallel
-=======
->>>>>>> c00d9833
 template <class ForwardIt1, class ForwardIt2, class T, class BinaryOp1,
           class BinaryOp2>
 T transform_reduce(distributed_parallel_tag&& policy, ForwardIt1 first1,
